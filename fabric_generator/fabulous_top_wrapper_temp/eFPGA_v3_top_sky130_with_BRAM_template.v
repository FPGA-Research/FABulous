// For caravel only
/* module eFPGA_top (
	// Wishbone Slave ports (WB MI A)
	input wb_clk_i,
	input wbs_stb_i,
	input wbs_cyc_i,
	input wbs_we_i,
	input [31:0] wbs_dat_i,
	input [31:0] wbs_adr_i,
	output [31:0] wbs_dat_o,

	// Logic Analyzer Signals
	output [6:0] la_data_out,

	// IOs
	input  [30:0] io_in,
	output [30:0] io_out,
	output [30:0] io_oeb,

	// Independent clock (on independent integer divider)
	input   user_clock2
); */

module eFPGA_top (I_top, T_top, O_top, A_config_C, B_config_C, CLK, resetn, SelfWriteStrobe, SelfWriteData, Rx, ComActive, ReceiveLED, s_clk, s_data);

	localparam include_eFPGA = 1;
	localparam NumberOfRows = 16;
	localparam NumberOfCols = 19;
	localparam FrameBitsPerRow = 32;
	localparam MaxFramesPerCol = 20;
	localparam desync_flag = 20;
	localparam FrameSelectWidth = 5;
	localparam RowSelectWidth = 5;

	// External USER ports 
	//inout [16-1:0] PAD; // these are for Dirk and go to the pad ring
	output wire [32-1:0] I_top; 
	output wire [32-1:0] T_top;
	input wire [32-1:0] O_top;
	output wire [64-1:0] A_config_C;
	output wire [64-1:0] B_config_C;

	input wire CLK; // This clock can go to the CPU (connects to the fabric LUT output flops
<<<<<<< HEAD
=======
	input wire resetn; // active low async reset for all the config logic
>>>>>>> 9868707b

	// CPU configuration port
	input wire SelfWriteStrobe; // must decode address and write enable
	input wire [32-1:0] SelfWriteData; // configuration data write port

	// UART configuration port
	input wire Rx;
	output wire ComActive;
	output wire ReceiveLED;

	// BitBang configuration port
	input wire s_clk;
	input wire s_data;

	//BlockRAM ports
	input wire [64-1:0] RAM2FAB_D;
	output wire [64-1:0] FAB2RAM_D;
	output wire [64-1:0] FAB2RAM_A;
	output wire [64-1:0] FAB2RAM_C;
	output wire [64-1:0] Config_accessC;

	// Signal declarations
	wire [(NumberOfRows*FrameBitsPerRow)-1:0] FrameRegister;
	wire [(MaxFramesPerCol*NumberOfCols)-1:0] FrameSelect;
	wire [(FrameBitsPerRow*(NumberOfRows+2))-1:0] FrameData;
	wire [FrameBitsPerRow-1:0] FrameAddressRegister;
	wire LongFrameStrobe;
	wire [31:0] LocalWriteData;
	wire LocalWriteStrobe;
	wire [RowSelectWidth-1:0] RowSelect;

// For caravel only
/* 	wire external_clock;
	wire [1:0] clk_sel;

	wire config_strobe;
	wire fabric_strobe;
	wire read_ena;
	reg [31:0] config_data;
	reg [16:0] to_fabric_ios;
	wire [15:0] from_fabric_ios;

	//latch for config_strobe
	reg latch_config_strobe = 0;
	reg config_strobe_reg1 = 0;
	reg config_strobe_reg2 = 0;
	reg config_strobe_reg3 = 0;
	wire latch_config_strobe_inverted1;
	wire latch_config_strobe_inverted2;
	always @ (*) begin
		if(config_strobe_reg2) begin
			latch_config_strobe = 0;
		end else if(latch_config_strobe_inverted2) begin
			latch_config_strobe = 0;
		end else if(wbs_stb_i && wbs_cyc_i && wbs_we_i && !wbs_stb_i && (wbs_adr_i == 32'h30000000)) begin
			latch_config_strobe = 1;
		end
	end
	//assign latch_config_strobe_inverted1 = (!latch_config_strobe);			//This are the two inverters
	sky130_fd_sc_hd__inv latch_config_strobe_inv_0 (.Y(latch_config_strobe_inverted1), .A(latch_config_strobe));
	//assign latch_config_strobe_inverted2 = (!latch_config_strobe_inverted1);
	sky130_fd_sc_hd__inv latch_config_strobe_inv_1 (.Y(latch_config_strobe_inverted2), .A(latch_config_strobe_inverted1));
	always @ (posedge CLK) begin
		config_strobe_reg1 <= latch_config_strobe;
		config_strobe_reg2 <= config_strobe_reg1;
		config_strobe_reg3 <= config_strobe_reg2;
	end
	assign config_strobe = (config_strobe_reg3 && (!config_strobe_reg2)); //posedge pulse for config strobe
	
	
	//latch for fabric_strobe
	reg latch_fabric_strobe = 0;
	reg fabric_strobe_reg1 = 0;
	reg fabric_strobe_reg2 = 0;
	reg fabric_strobe_reg3 = 0;
	wire latch_fabric_strobe_inverted1;
	wire latch_fabric_strobe_inverted2;
	
	always @ (*) begin
		if(fabric_strobe_reg2) begin
			latch_fabric_strobe = 0;
		end else if(latch_fabric_strobe_inverted2) begin
			latch_fabric_strobe = 0;
		end else if(wbs_stb_i && wbs_cyc_i && wbs_we_i && !wbs_stb_i && (wbs_adr_i == 32'h30000004)) begin
			latch_fabric_strobe = 1;
		end
	end
	//assign latch_fabric_strobe_inverted1 = (!latch_fabric_strobe);			//This are the two inverters
	sky130_fd_sc_hd__inv latch_fabric_strobe_inv_0 (.Y(latch_fabric_strobe_inverted1), .A(latch_fabric_strobe));
	//assign latch_fabric_strobe_inverted2 = (!latch_fabric_strobe_inverted1);
	sky130_fd_sc_hd__inv latch_fabric_strobe_inv_1 (.Y(latch_fabric_strobe_inverted2), .A(latch_fabric_strobe_inverted1));
	always @ (posedge CLK) begin
		fabric_strobe_reg1 <= latch_fabric_strobe;
		fabric_strobe_reg2 <= fabric_strobe_reg1;
		fabric_strobe_reg3 <= fabric_strobe_reg2;
	end
	assign fabric_strobe = (fabric_strobe_reg3 && (!fabric_strobe_reg2)); //posedge pulse for config strobe
	
	//config data register
	always @ (posedge wb_clk_i) begin
		if(wbs_stb_i && wbs_cyc_i && wbs_we_i && !wbs_stb_i && (wbs_adr_i == 32'h30000000)) begin
			config_data = wbs_dat_i;
		end
	end
	//to_fabric_ios register
	always @ (posedge wb_clk_i) begin
		if(wbs_stb_i && wbs_cyc_i && wbs_we_i && !wbs_stb_i && (wbs_adr_i == 32'h30000004)) begin
			to_fabric_ios = wbs_dat_i[16:0];
		end
	end
	
	//to_wishbone
	assign wbs_dat_o = {16'b0,from_fabric_ios};
	assign read_ena = (wbs_adr_i == 32'h30000004)? (wbs_stb_i & wbs_cyc_i & ~wbs_we_i & ~wbs_stb_i) : 1'b0;
	
	my_mux2 from_fabric_io_0  (.A0(1'b0), .A1(I_top[0]),  .S(read_ena), .X(from_fabric_ios[0]));
	my_mux2 from_fabric_io_1  (.A0(1'b0), .A1(I_top[1]),  .S(read_ena), .X(from_fabric_ios[1]));
	my_mux2 from_fabric_io_2  (.A0(1'b0), .A1(I_top[2]),  .S(read_ena), .X(from_fabric_ios[2]));
	my_mux2 from_fabric_io_3  (.A0(1'b0), .A1(I_top[3]),  .S(read_ena), .X(from_fabric_ios[3]));
	my_mux2 from_fabric_io_4  (.A0(1'b0), .A1(I_top[4]),  .S(read_ena), .X(from_fabric_ios[4]));
	my_mux2 from_fabric_io_5  (.A0(1'b0), .A1(I_top[5]),  .S(read_ena), .X(from_fabric_ios[5]));
	my_mux2 from_fabric_io_6  (.A0(1'b0), .A1(I_top[6]),  .S(read_ena), .X(from_fabric_ios[6]));
	my_mux2 from_fabric_io_7  (.A0(1'b0), .A1(I_top[7]),  .S(read_ena), .X(from_fabric_ios[7]));
	my_mux2 from_fabric_io_8  (.A0(1'b0), .A1(I_top[8]),  .S(read_ena), .X(from_fabric_ios[8]));
	my_mux2 from_fabric_io_9  (.A0(1'b0), .A1(I_top[9]),  .S(read_ena), .X(from_fabric_ios[9]));
	my_mux2 from_fabric_io_10 (.A0(1'b0), .A1(I_top[10]), .S(read_ena), .X(from_fabric_ios[10]));
	my_mux2 from_fabric_io_11 (.A0(1'b0), .A1(I_top[11]), .S(read_ena), .X(from_fabric_ios[11]));
	my_mux2 from_fabric_io_12 (.A0(1'b0), .A1(I_top[12]), .S(read_ena), .X(from_fabric_ios[12]));
	my_mux2 from_fabric_io_13 (.A0(1'b0), .A1(I_top[13]), .S(read_ena), .X(from_fabric_ios[13]));
	my_mux2 from_fabric_io_14 (.A0(1'b0), .A1(I_top[14]), .S(read_ena), .X(from_fabric_ios[14]));
	my_mux2 from_fabric_io_15 (.A0(1'b0), .A1(I_top[15]), .S(read_ena), .X(from_fabric_ios[15]));

	my_mux2 to_fabric_io_0  (.A0(io_in[7]), .A1(to_fabric_ios[0]),  .S(B_config_C[0]),  .X(O_top[0]));
	my_mux2 to_fabric_io_1  (.A0(io_in[8]), .A1(to_fabric_ios[1]),  .S(A_config_C[0]),  .X(O_top[1]));
	my_mux2 to_fabric_io_2  (.A0(io_in[9]), .A1(to_fabric_ios[2]),  .S(B_config_C[4]),  .X(O_top[2]));
	my_mux2 to_fabric_io_3  (.A0(io_in[10]), .A1(to_fabric_ios[3]),  .S(A_config_C[4]),  .X(O_top[3]));
	my_mux2 to_fabric_io_4  (.A0(io_in[11]), .A1(to_fabric_ios[4]),  .S(B_config_C[8]),  .X(O_top[4]));
	my_mux2 to_fabric_io_5  (.A0(io_in[12]), .A1(to_fabric_ios[5]),  .S(A_config_C[8]),  .X(O_top[5]));
	my_mux2 to_fabric_io_6  (.A0(io_in[13]), .A1(to_fabric_ios[6]),  .S(B_config_C[12]), .X(O_top[6]));
	my_mux2 to_fabric_io_7  (.A0(io_in[14]), .A1(to_fabric_ios[7]),  .S(A_config_C[12]), .X(O_top[7]));
	my_mux2 to_fabric_io_8  (.A0(io_in[15]), .A1(to_fabric_ios[8]),  .S(B_config_C[16]), .X(O_top[8]));
	my_mux2 to_fabric_io_9  (.A0(io_in[16]), .A1(to_fabric_ios[9]),  .S(A_config_C[16]), .X(O_top[9]));
	my_mux2 to_fabric_io_10 (.A0(io_in[17]), .A1(to_fabric_ios[10]), .S(B_config_C[20]), .X(O_top[10]));
	my_mux2 to_fabric_io_11 (.A0(io_in[18]), .A1(to_fabric_ios[11]), .S(A_config_C[20]), .X(O_top[11]));
	my_mux2 to_fabric_io_12 (.A0(io_in[19]), .A1(to_fabric_ios[12]), .S(B_config_C[24]), .X(O_top[12]));
	my_mux2 to_fabric_io_13 (.A0(io_in[20]), .A1(to_fabric_ios[13]), .S(A_config_C[24]), .X(O_top[13]));
	my_mux2 to_fabric_io_14 (.A0(io_in[21]), .A1(to_fabric_ios[14]), .S(B_config_C[28]), .X(O_top[14]));
	my_mux2 to_fabric_io_15 (.A0(io_in[22]), .A1(to_fabric_ios[15]), .S(A_config_C[28]), .X(O_top[15]));
	
	my_mux2 to_fabric_addr  (.A0(io_in[23]), .A1(to_fabric_ios[16]), .S(B_config_C[32]), .X(O_top[16]));
	
	my_mux2 to_fabric_strobe(.A0(io_in[24]), .A1(fabric_strobe),     .S(A_config_C[32]), .X(O_top[17]));

	assign external_clock = io_in[0];
	assign clk_sel = {io_in[2],io_in[1]};
	assign s_clk          = io_in[3];
	assign s_data         = io_in[4];
	assign Rx             = io_in[5];
	assign io_out[6]     = ReceiveLED;

	assign io_oeb[6:0] = 7'b0111111;
	
	assign SelfWriteStrobe = config_strobe;
	assign SelfWriteData   = config_data;

	assign CLK = clk_sel[0] ? (clk_sel[1] ? user_clock2 : wb_clk_i) : external_clock;

	assign la_data_out[6:0] = {A_config_C[39], A_config_C[31], A_config_C[16], FAB2RAM_C[45], ReceiveLED, Rx, ComActive};

	assign O_top[23:18] = io_in[30:25];
	assign io_out[30:7] = I_top;
	assign io_oeb[30:7] = T_top; */

Config Config_inst (
	.CLK(CLK),
	.resetn(resetn),
	.Rx(Rx),
	.ComActive(ComActive),
	.ReceiveLED(ReceiveLED),
	.s_clk(s_clk),
	.s_data(s_data),
	.SelfWriteData(SelfWriteData),
	.SelfWriteStrobe(SelfWriteStrobe),
	
	.ConfigWriteData(LocalWriteData),
	.ConfigWriteStrobe(LocalWriteStrobe),
	
	.FrameAddressRegister(FrameAddressRegister),
	.LongFrameStrobe(LongFrameStrobe),
	.RowSelect(RowSelect)
);


	// L: if include_eFPGA = 1 generate
<|MERGE_RESOLUTION|>--- conflicted
+++ resolved
@@ -41,10 +41,7 @@
 	output wire [64-1:0] B_config_C;
 
 	input wire CLK; // This clock can go to the CPU (connects to the fabric LUT output flops
-<<<<<<< HEAD
-=======
 	input wire resetn; // active low async reset for all the config logic
->>>>>>> 9868707b
 
 	// CPU configuration port
 	input wire SelfWriteStrobe; // must decode address and write enable
