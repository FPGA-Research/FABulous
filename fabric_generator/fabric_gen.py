#!/bin/env python3
# Copyright 2021 University of Manchester
#
# Licensed under the Apache License, Version 2.0 (the "License");
# you may not use this file except in compliance with the License.
# You may obtain a copy of the License at
#
#      http://www.apache.org/licenses/LICENSE-2.0
#
# Unless required by applicable law or agreed to in writing, software
# distributed under the License is distributed on an "AS IS" BASIS,
# WITHOUT WARRANTIES OR CONDITIONS OF ANY KIND, either express or implied.
# See the License for the specific language governing permissions and
# limitations under the License.
#
# SPDX-License-Identifier: Apache-2.0

from array import array
import re
import sys
from contextlib import redirect_stdout
from io import StringIO
import math
import os
import numpy
import configparser
import pickle
import csv
from fasm import *  # Remove this line if you do not have the fasm library installed and will not be generating a bitstream
import xml.etree.ElementTree as ET
import argparse

from utilities import *
from code_generation import *
from fabric import *
from parser import parseFabricCSV, parseMatrix

# Default parameters (will be overwritten if defined in fabric between 'ParametersBegin' and 'ParametersEnd'
#Parameters = [ 'ConfigBitMode', 'FrameBitsPerRow' ]
ConfigBitMode = 'FlipFlopChain'
FrameBitsPerRow = 32
MaxFramesPerCol = 20
Package = 'use work.my_package.all;'
# time in ps - this is needed for simulation as a fabric configuration can result in loops crashing the simulator
GenerateDelayInSwitchMatrix = '100'
# 'custom': using our hard-coded MUX-4 and MUX-16; 'generic': using standard generic RTL code
MultiplexerStyle = 'custom'
# generate switch matrix select signals (index) which is useful to verify if bitstream matches bitstream
SwitchMatrixDebugSignals = True
SuperTileEnable = True		# enable SuperTile generation

src_dir = "./"

# TILE field aliases
direction = 0
source_name = 1
X_offset = 2
Y_offset = 3
destination_name = 4
wires = 5

# bitstream mapping aliases
frame_name = 0
frame_index = 1
bits_used_in_frame = 2
used_bits_mask = 3
ConfigBits_ranges = 4

# columns where VHDL file is specified
VHDL_file_position = 1
TileType_position = 1

# BEL prefix field (needed to allow multiple instantiations of the same BEL inside the same tile)
BEL_prefix = 2
# MISC
All_Directions = ['NORTH', 'EAST', 'SOUTH', 'WEST']
Opposite_Directions = {"NORTH": "SOUTH",
                       "EAST": "WEST", "SOUTH": "NORTH", "WEST": "EAST"}


def BootstrapSwitchMatrix(fabric):
    for tile in fabric.tileDic:
        print(
            f"### generate csv for {tile} # filename: {tile}_switch_matrix.csv")
        with open(f"{tile}_switch_matrix.csv", "w") as f:
            writer = csv.writer(f)
            writer.writerow([tile] + fabric.tileDic[tile].outputs)
            for p in fabric.tileDic[tile].inputs:
                writer.writerow([p] + [0] * len(fabric.tileDic[tile].outputs))


# def BootstrapSwitchMatrix(tile_description, TileType, filename):
    # Inputs = []
    # Outputs = []
    # result = []
    # # get the >>tile ports<< that connect to the outside world (these are from the NORTH EAST SOUTH WEST entries from the csv file section
    # # 'N1END0', 'N1END1' ... 'N1BEG0', 'N1BEG1', 'N1BEG2', 'N2BEG0',
    # # will only be WIRES ports as the rest is eventually used for cascading
    # Inputs, Outputs = GetTileComponentPorts(
    #     tile_description, mode='AutoSwitchMatrix')
    # # Inputs, Outputs = GetTileComponentPorts(tile_description, mode='SwitchMatrix')
    # # get all >>BEL ports<<< as defined by the BELs from the VHDL files
    # for line in tile_description:
    #     if line[0] == 'BEL':
    #         tmp_Inputs = []
    #         tmp_Outputs = []
    #         if len(line) >= 3:        # we use the third column to specify an optional BEL prefix
    #             BEL_prefix_string = line[BEL_prefix]
    #         else:
    #             BEL_prefix_string = ''
    #         tmp_Inputs, tmp_Outputs = GetComponentPortsFromFile(
    #             line[VHDL_file_position], BEL_Prefix=BEL_prefix_string)
    #         # print('tmp_Inputs Inputs',tmp_Inputs)
    #         # IMPORTANT: the outputs of a BEL are the inputs to the switch matrix!
    #         Inputs = Inputs + tmp_Outputs
    #         # print('next Inputs',Inputs)
    #         # Outputs.append(tmp_Outputs)
    #         # IMPORTANT: the inputs to a BEL are the outputs of the switch matrix!
    #         Outputs = Outputs + tmp_Inputs
    # # get all >>JUMP ports<<< (stop over ports that are input and output and that stay in the tile) as defined by the JUMP entries in the CSV file
    # for line in tile_description:
    #     if line[0] == 'JUMP':
    #         # tmp_Inputs = []
    #         # tmp_Outputs = []
    #         for k in range(int(line[wires])):
    #             # the NULL check in the following allows us to have just source ports, such as GND or VCC
    #             if line[destination_name] != 'NULL':
    #                 Inputs.append(str(line[destination_name])+str(k))
    #             if line[source_name] != 'NULL':
    #                 Outputs.append(str(line[source_name])+str(k))

    # fabric = parseFabricCSV("fabric.csv")
    # print(len(fabric.tileDic[TileType].inputs),
    #       len(fabric.tileDic[TileType].outputs))

    # # generate the matrix
    # NumberOfInputs = len(Inputs)
    # NumberOfOutputs = len(Outputs)
    # print(NumberOfInputs, NumberOfOutputs)

    # # print(fabric.tileDic[TileType].inputs)
    # # print(Inputs)

    # # print(fabric.tileDic[TileType].outputs)
    # # print(Outputs)

    # # initialize with 0
    # for output in range(NumberOfOutputs+1):
    #     one_line = []
    #     for input in range(NumberOfInputs+1):
    #         # one_line.append(str(output)+'_'+str(input))
    #         one_line.append(str(0))
    #     result.append(one_line)
    # # annotate input and output names
    # result[0][0] = TileType
    # for k in range(0, NumberOfOutputs):
    #     result[k+1][0] = Outputs[k]
    # for k in range(0, NumberOfInputs):
    #     result[0][k+1] = Inputs[k]
    # # result     CLB,    N1END0, N1END1, N1END2, ...
    # # result     N1BEG0,    0,        0,        0, ...
    # # result     N1BEG1,    0,        0,        0, ...
    # # I found something that writes the csv file
    # # import numpy
    # # tmp = array.zeros((NumberOfInputs+1,NumberOfOutputs+1)) #np.zeros(20).reshape(NumberOfInputs,NumberOfOutputs)
    # # array = np.array([(1,2,3), (4,5,6)])
    # tmp = numpy.asarray(result)
    # if filename != '':
    #     numpy.savetxt(filename, tmp, fmt='%s', delimiter=",")
    # return Inputs, Outputs


def GenerateTileVHDL(tile_description, entity, file):
    MatrixInputs = []
    MatrixOutputs = []
    TileInputs = []
    TileOutputs = []
    BEL_Inputs = []
    BEL_Outputs = []
    AllJumpWireList = []
    numberOfSwitchMatricesWithConfigPort = 0

    # We first check if we need a configuration port
    # Currently we assume that each primitive needs a configuration port
    # However, a switch matrix can have no switch matrix multiplexers
    # (e.g., when only bouncing back in border termination tiles)
    # we can detect this as each switch matrix file contains a comment -- NumberOfConfigBits
    # NumberOfConfigBits:0 tells us that the switch matrix does not have a config port
    # TODO: we don't do this and always create a configuration port for each tile. This may dangle the CLK and MODE ports hanging in the air, which will throw a warning
    # TODO: we don't do this and always create a configuration port for each tile. This may dangle the CLK and MODE ports hanging in the air, which will throw a warning
    # TODO: we don't do this and always create a configuration port for each tile. This may dangle the CLK and MODE ports hanging in the air, which will throw a warning
    # TODO: we don't do this and always create a configuration port for each tile. This may dangle the CLK and MODE ports hanging in the air, which will throw a warning

    TileTypeMarker = False
    for line in tile_description:
        if line[0] == 'TILE':
            TileType = line[TileType_position]
            TileTypeMarker = True
    if TileTypeMarker == False:
        raise ValueError(
            'Could not find tile type in function GenerateTileVHDL')

    # the VHDL initial header generation is shared until the Port
    # in order to use GenerateVHDL_Header, we have to count the number of configuration bits by scanning all files for the "Generic ( NoConfigBits...
    GlobalConfigBitsCounter = 0
    if ConfigBitMode == 'frame_based':
        for line in tile_description:
            if (line[0] == 'BEL') or (line[0] == 'MATRIX'):
                if (GetNoConfigBitsFromFile(line[VHDL_file_position])) != 'NULL':
                    GlobalConfigBitsCounter = GlobalConfigBitsCounter + \
                        int(GetNoConfigBitsFromFile(line[VHDL_file_position]))
    # GenerateVHDL_Header(file, entity, NoConfigBits=str(GlobalConfigBitsCounter))
    GenerateVHDL_Header(file, entity, package=Package, NoConfigBits=str(
        GlobalConfigBitsCounter), MaxFramesPerCol=str(MaxFramesPerCol), FrameBitsPerRow=str(FrameBitsPerRow))
    PrintTileComponentPort(tile_description, entity, 'NORTH', file)
    PrintTileComponentPort(tile_description, entity, 'EAST', file)
    PrintTileComponentPort(tile_description, entity, 'SOUTH', file)
    PrintTileComponentPort(tile_description, entity, 'WEST', file)
    # now we have to scan all BELs if they use external pins, because they have to be exported to the tile entity
    ExternalPorts = []
    for line in tile_description:
        if line[0] == 'BEL':
            if len(line) >= 3:        # we use the third column to specify an optional BEL prefix
                BEL_prefix_string = line[BEL_prefix]
            else:
                BEL_prefix_string = ''
            ExternalPorts = ExternalPorts + (GetComponentPortsFromFile(
                line[VHDL_file_position], port='external', BEL_Prefix=BEL_prefix_string+'BEL_prefix_string_marker'))
    # if we found BELs with top-level IO ports, we just pass them through
    SharedExternalPorts = []
    if ExternalPorts != []:
        print('\t-- Tile IO ports from BELs', file=file)
        for item in ExternalPorts:
            # if a part is flagged with the 'SHARED_PORT' comment, we declare that port only ones
            # we use the string 'BEL_prefix_string_marker' to separate the port name from the prefix
            if re.search('SHARED_PORT', item):
                # we firstly get the plain port name without comments, whitespaces, etc.
                # we place that in the SharedExternalPorts list to check if that port was declared earlier
                shared_port = re.sub(
                    ':.*', '', re.sub('.*BEL_prefix_string_marker', '', item)).strip()
                if shared_port not in SharedExternalPorts:
                    if ';' not in re.sub('.*BEL_prefix_string_marker', '', item):
                        temp_str = re.sub(
                            '.*BEL_prefix_string_marker', '', item)
                        print('\t\t'+temp_str.replace("STD_LOGIC",
                              "STD_LOGIC;"), file=file)
                    else:
                        print('\t\t', re.sub(
                            '.*BEL_prefix_string_marker', '', item), file=file)
                    SharedExternalPorts.append(shared_port)
            else:
                print('\t\t', re.sub('BEL_prefix_string_marker', '', item), file=file)
    # the rest is a shared text block
    if ConfigBitMode == 'frame_based':
        if GlobalConfigBitsCounter > 0:
            print('\t\t FrameData:     in  STD_LOGIC_VECTOR( FrameBitsPerRow -1 downto 0 );   -- CONFIG_PORT this is a keyword needed to connect the tile to the bitstream frame register', file=file)
            print('\t\t FrameStrobe:   in  STD_LOGIC_VECTOR( MaxFramesPerCol -1 downto 0 );   -- CONFIG_PORT this is a keyword needed to connect the tile to the bitstream frame register ', file=file)
        GenerateVHDL_EntityFooter(file, entity, ConfigPort=False)
    else:
        GenerateVHDL_EntityFooter(file, entity)

    # insert CLB, I/O (or whatever BEL) component declaration
    # specified in the fabric csv file after the 'BEL' key word
    # we use this list to check if we have seen a BEL description before so we only insert one component declaration
    BEL_VHDL_riles_processed = []
    for line in tile_description:
        if line[0] == 'BEL':
            Inputs = []
            Outputs = []
            if line[VHDL_file_position] not in BEL_VHDL_riles_processed:
                PrintComponentDeclarationForFile(
                    line[VHDL_file_position], file)
            BEL_VHDL_riles_processed.append(line[VHDL_file_position])
            # we need the BEL ports (a little later) so we take them on the way
            if len(line) >= 3:        # we use the third column to specify an optional BEL prefix
                BEL_prefix_string = line[BEL_prefix]
            else:
                BEL_prefix_string = ''
            Inputs, Outputs = GetComponentPortsFromFile(
                line[VHDL_file_position], BEL_Prefix=BEL_prefix_string)
            BEL_Inputs = BEL_Inputs + Inputs
            BEL_Outputs = BEL_Outputs + Outputs
    print('', file=file)

    # insert switch matrix component declaration
    # specified in the fabric csv file after the 'MATRIX' key word
    MatrixMarker = False
    for line in tile_description:
        if line[0] == 'MATRIX':
            if MatrixMarker == True:
                raise ValueError(
                    'More than one switch matrix defined for tile '+TileType+'; exeting GenerateTileVHDL')
            numberOfSwitchMatricesWithConfigPort = numberOfSwitchMatricesWithConfigPort + \
                PrintComponentDeclarationForFile(
                    line[VHDL_file_position], file)
            # we need the switch matrix ports (a little later)
            MatrixInputs, MatrixOutputs = GetComponentPortsFromFile(
                line[VHDL_file_position])
            MatrixMarker = True
    print('', file=file)
    if MatrixMarker == False:
        raise ValueError('Could not find switch matrix definition for tyle type ' +
                         TileType+' in function GenerateTileVHDL')

    if ConfigBitMode == 'frame_based' and GlobalConfigBitsCounter > 0:
        PrintComponentDeclarationForFile(entity+'_ConfigMem.vhdl', file)

    # VHDL signal declarations
    print('-- signal declarations'+'\n', file=file)
    # BEL port wires
    print('-- BEL ports (e.g., slices)', file=file)
    for port in (BEL_Inputs + BEL_Outputs):
        print('signal\t'+port+'\t:STD_LOGIC;', file=file)
    # Jump wires
    print('-- jump wires', file=file)
    for line in tile_description:
        if line[0] == 'JUMP':
            if (line[source_name] == '') or (line[destination_name] == ''):
                raise ValueError(
                    'Either source or destination port for JUMP wire missing in function GenerateTileVHDL')
            # we don't add ports or a corresponding signal name, if we have a NULL driver (which we use as an exception for GND and VCC (VCC0 GND0)
            if not re.search('NULL', line[source_name], flags=re.IGNORECASE):
                print('signal\t', line[source_name], '\t:\tSTD_LOGIC_VECTOR(' +
                      str(line[wires])+' downto 0);', file=file)
            # we need the jump wires for the switch matrix component instantiation..
                for k in range(int(line[wires])):
                    AllJumpWireList.append(
                        str(line[source_name]+'('+str(k)+')'))
    # internal configuration data signal to daisy-chain all BELs (if any and in the order they are listed in the fabric.csv)
    print('-- internal configuration data signal to daisy-chain all BELs (if any and in the order they are listed in the fabric.csv)', file=file)
    # the signal has to be number of BELs+2 bits wide (Bel_counter+1 downto 0)
    BEL_counter = 0
    for line in tile_description:
        if line[0] == 'BEL':
            BEL_counter += 1

    # we chain switch matrices only to the configuration port, if they really contain configuration bits
    # i.e. switch matrices have a config port which is indicated by "NumberOfConfigBits:0 is false"

    # The following conditional as intended to only generate the config_data signal if really anything is actually configured
    # however, we leave it and just use this signal as conf_data(0 downto 0) for simply touting through CONFin to CONFout
    # maybe even useful if we want to add a buffer here
    # if (Bel_Counter + NuberOfSwitchMatricesWithConfigPort) > 0
    print('signal\t'+'conf_data'+'\t:\t STD_LOGIC_VECTOR('+str(BEL_counter +
          numberOfSwitchMatricesWithConfigPort)+' downto 0);', file=file)
    if GlobalConfigBitsCounter > 0:
        print('signal \t ConfigBits :\t STD_LOGIC_VECTOR (NoConfigBits -1 downto 0);', file=file)

    #   architecture body
    print('\n'+'begin'+'\n', file=file)

    # Cascading of routing for wires spanning more than one tile
    print('-- Cascading of routing for wires spanning more than one tile', file=file)
    for line in tile_description:
        if line[0] in ['NORTH', 'EAST', 'SOUTH', 'WEST']:
            span = abs(int(line[X_offset]))+abs(int(line[Y_offset]))
            # in case a signal spans 2 ore more tiles in any direction
            if (span >= 2) and (line[source_name] != 'NULL') and (line[destination_name] != 'NULL'):
                print(line[source_name]+'('+line[source_name]+'\'high - ' +
                      str(line[wires])+' downto 0)', end='', file=file)
                print(' <= '+line[destination_name]+'('+line[destination_name] +
                      '\'high downto '+str(line[wires])+');', file=file)

    # top configuration data daisy chaining
    if ConfigBitMode == 'FlipFlopChain':
        print('-- top configuration data daisy chaining', file=file)
        print('conf_data(conf_data\'low) <= CONFin; -- conf_data\'low=0 and CONFin is from tile entity', file=file)
        print('CONFout <= conf_data(conf_data\'high); -- CONFout is from tile entity', file=file)

    # the <entity>_ConfigMem module is only parametrized through generics, so we hard code its instantiation here
    if ConfigBitMode == 'frame_based' and GlobalConfigBitsCounter > 0:
        print('\n-- configuration storage latches', file=file)
        print('Inst_'+entity+'_ConfigMem : '+entity+'_ConfigMem', file=file)
        print('\tPort Map( ', file=file)
        print('\t\t FrameData  \t =>\t FrameData, ', file=file)
        print('\t\t FrameStrobe \t =>\t FrameStrobe, ', file=file)
        print('\t\t ConfigBits \t =>\t ConfigBits  );', file=file)

    # BEL component instantiations
    print('\n-- BEL component instantiations\n', file=file)
    All_BEL_Inputs = []                # the right hand signal name which gets a BEL prefix
    All_BEL_Outputs = []            # the right hand signal name which gets a BEL prefix
    # the left hand port name which does not get a BEL prefix
    left_All_BEL_Inputs = []
    # the left hand port name which does not get a BEL prefix
    left_All_BEL_Outputs = []
    BEL_counter = 0
    BEL_ConfigBitsCounter = 0
    for line in tile_description:
        if line[0] == 'BEL':
            BEL_Inputs = []            # the right hand signal name which gets a BEL prefix
            BEL_Outputs = []        # the right hand signal name which gets a BEL prefix
            left_BEL_Inputs = []    # the left hand port name which does not get a BEL prefix
            left_BEL_Outputs = []    # the left hand port name which does not get a BEL prefix
            ExternalPorts = []
            if len(line) >= 3:        # we use the third column to specify an optional BEL prefix
                BEL_prefix_string = line[BEL_prefix]
            else:
                BEL_prefix_string = ''
            # the BEL I/Os that go to the switch matrix
            BEL_Inputs, BEL_Outputs = GetComponentPortsFromFile(
                line[VHDL_file_position], BEL_Prefix=BEL_prefix_string)
            left_BEL_Inputs, left_BEL_Outputs = GetComponentPortsFromFile(
                line[VHDL_file_position])
            # the BEL I/Os that go to the tile top entity
            # ExternalPorts           = GetComponentPortsFromFile(line[VHDL_file_position], port='external', BEL_Prefix=BEL_prefix_string)
            ExternalPorts = GetComponentPortsFromFile(
                line[VHDL_file_position], port='external')
            # we remember All_BEL_Inputs and All_BEL_Outputs as wee need these pins for the switch matrix
            All_BEL_Inputs = All_BEL_Inputs + BEL_Inputs
            All_BEL_Outputs = All_BEL_Outputs + BEL_Outputs
            left_All_BEL_Inputs = left_All_BEL_Inputs + left_BEL_Inputs
            left_All_BEL_Outputs = left_All_BEL_Outputs + left_BEL_Outputs
            EntityName = GetComponentEntityNameFromFile(
                line[VHDL_file_position])
            print('Inst_'+BEL_prefix_string +
                  EntityName+' : '+EntityName, file=file)
            print('\tPort Map(', file=file)

            for k in range(len(BEL_Inputs+BEL_Outputs)):
                print('\t\t', (left_BEL_Inputs+left_BEL_Outputs)
                      [k], ' => ', (BEL_Inputs+BEL_Outputs)[k], ',', file=file)
            # top level I/Os (if any) just get connected directly
            if ExternalPorts != []:
                print(
                    '\t -- I/O primitive pins go to tile top level entity (not further parsed)  ', file=file)
                for item in ExternalPorts:
                    # print('DEBUG ExternalPort :',item)

                    port = re.sub('\:.*', '', item)
                    substitutions = {" ": "", "\t": ""}
                    port = (replace(port, substitutions))
                    if re.search('SHARED_PORT', item):
                        print('\t\t', port, ' => '+port, ',', file=file)
                    else:  # if not SHARED_PORT then add BEL_prefix_string to signal name
                        print('\t\t', port, ' => ' +
                              BEL_prefix_string+port, ',', file=file)

            # global configuration port
            if ConfigBitMode == 'FlipFlopChain':
                GenerateVHDL_Conf_Instantiation(
                    file=file, counter=BEL_counter, close=True)
            if ConfigBitMode == 'frame_based':
                BEL_ConfigBits = GetNoConfigBitsFromFile(
                    line[VHDL_file_position])
                if BEL_ConfigBits != 'NULL':
                    if int(BEL_ConfigBits) == 0:
                        last_pos = file.tell()
                        for k in range(20):
                            # scan character by character backwards and look for ','
                            file.seek(last_pos - k)
                            my_char = file.read(1)
                            if my_char == ',':
                                # place seek pointer to last ',' position and overwrite with a space
                                file.seek(last_pos - k)
                                print(' ', end='', file=file)
                                break                            # stop scan
                        # go back to usual...
                        file.seek(0, os.SEEK_END)
                        #print('\t\t ConfigBits => (others => \'-\') );\n', file=file)
                        print('\t\t );\n', file=file)
                    else:
                        print('\t\t ConfigBits => ConfigBits ( '+str(BEL_ConfigBitsCounter + int(
                            BEL_ConfigBits))+' -1 downto '+str(BEL_ConfigBitsCounter)+' ) );\n', file=file)
                        BEL_ConfigBitsCounter = BEL_ConfigBitsCounter + \
                            int(BEL_ConfigBits)
            # for the next BEL (if any) for cascading configuration chain (this information is also needed for chaining the switch matrix)
            BEL_counter += 1

    # switch matrix component instantiation
    # important to know:
    # Each switch matrix entity is build up is a specific order:
    # 1.a) interconnect wire INPUTS (in the order defined by the fabric file,)
    # 2.a) BEL primitive INPUTS (in the order the BEL-VHDLs are listed in the fabric CSV)
    #      within each BEL, the order from the entity is maintained
    #      Note that INPUTS refers to the view of the switch matrix! Which corresponds to BEL outputs at the actual BEL
    # 3.a) JUMP wire INPUTS (in the order defined by the fabric file)
    # 1.b) interconnect wire OUTPUTS
    # 2.b) BEL primitive OUTPUTS
    #      Again: OUTPUTS refers to the view of the switch matrix which corresponds to BEL inputs at the actual BEL
    # 3.b) JUMP wire OUTPUTS
    # The switch matrix uses single bit ports (std_logic and not std_logic_vector)!!!

    print('\n-- switch matrix component instantiation\n', file=file)
    for line in tile_description:
        if line[0] == 'MATRIX':
            BEL_Inputs = []
            BEL_Outputs = []
            BEL_Inputs, BEL_Outputs = GetComponentPortsFromFile(
                line[VHDL_file_position])
            EntityName = GetComponentEntityNameFromFile(
                line[VHDL_file_position])
            print('Inst_'+EntityName+' : '+EntityName, file=file)
            print('\tPort Map(', file=file)
            # for port in BEL_Inputs + BEL_Outputs:
            # print('\t\t',port,' => ',port,',', file=file)
            Inputs = []
            Outputs = []
            TopInputs = []
            TopOutputs = []
            # Inputs, Outputs = GetTileComponentPorts(tile_description, mode='SwitchMatrixIndexed')
            # changed to:  AutoSwitchMatrixIndexed
            Inputs, Outputs = GetTileComponentPorts(
                tile_description, mode='AutoSwitchMatrixIndexed')
            # TopInputs, TopOutputs = GetTileComponentPorts(tile_description, mode='TopIndexed')
            # changed to: AutoTopIndexed
            TopInputs, TopOutputs = GetTileComponentPorts(
                tile_description, mode='AutoTopIndexed')
            for k in range(len(BEL_Inputs+BEL_Outputs)):
                print('\t\t', (BEL_Inputs+BEL_Outputs)
                      [k], ' => ', end='', file=file)
                # note that the BEL outputs (e.g., from the slice component) are the switch matrix inputs
                print((Inputs+All_BEL_Outputs+AllJumpWireList+TopOutputs +
                      All_BEL_Inputs+AllJumpWireList)[k], end='', file=file)
                if numberOfSwitchMatricesWithConfigPort > 0:
                    print(',', file=file)
                else:
                    # stupid VHDL does not allow us to have a ',' for the last port connection, so we need the following for NuberOfSwitchMatricesWithConfigPort==0
                    if k < ((len(BEL_Inputs+BEL_Outputs)) - 1):
                        print(',', file=file)
            if numberOfSwitchMatricesWithConfigPort > 0:
                if ConfigBitMode == 'FlipFlopChain':
                    GenerateVHDL_Conf_Instantiation(
                        file=file, counter=BEL_counter, close=False)
                    # print('\t -- GLOBAL all primitive pins for configuration (not further parsed)  ', file=file)
                    # print('\t\t MODE    => Mode,  ', file=file)
                    # print('\t\t CONFin    => conf_data('+str(BEL_counter)+'),  ', file=file)
                    # print('\t\t CONFout    => conf_data('+str(BEL_counter+1)+'),  ', file=file)
                    # print('\t\t CLK => CLK   ', file=file)
                if ConfigBitMode == 'frame_based':
                    BEL_ConfigBits = GetNoConfigBitsFromFile(
                        line[VHDL_file_position])
                    if BEL_ConfigBits != 'NULL':
                        # print('DEBUG:',BEL_ConfigBits)
                        print('\t\t ConfigBits => ConfigBits ( '+str(BEL_ConfigBitsCounter + int(
                            BEL_ConfigBits))+' -1 downto '+str(BEL_ConfigBitsCounter)+' ) ', file=file)
                        BEL_ConfigBitsCounter = BEL_ConfigBitsCounter + \
                            int(BEL_ConfigBits)
            print('\t\t );  ', file=file)
    print('\n'+'end Behavioral;'+'\n', file=file)
    return


# def GenerateConfigMemVHDL(tile_description, entity, file):
#     # count total number of configuration bits for tile
#     GlobalConfigBitsCounter = 0
#     for line in tile_description:
#         if (line[0] == 'BEL') or (line[0] == 'MATRIX'):
#             if (GetNoConfigBitsFromFile(line[VHDL_file_position])) != 'NULL':
#                 GlobalConfigBitsCounter = GlobalConfigBitsCounter + \
#                     int(GetNoConfigBitsFromFile(line[VHDL_file_position]))

#     # we use a file to describe the exact configuration bits to frame mapping
#     # the following command generates an init file with a simple enumerated default mapping (e.g. 'LUT4AB_ConfigMem.init.csv')
#     # if we run this function again, but have such a file (without the .init), then that mapping will be used
#     MappingFile = GenerateConfigMemInit(
#         tile_description, entity, file, GlobalConfigBitsCounter)

#     # test if we have a bitstream mapping file
#     # if not, we will take the default, which was passed on from GenerateConfigMemInit
#     if os.path.exists(entity+'.csv'):
#         print('# found bitstream mapping file '+entity +
#               '.csv'+' for tile '+tile_description[0][0])
#         MappingFile = [i.strip('\n').split(',') for i in open(entity+'.csv')]

#     # clean comments empty lines etc. in the mapping file
#     MappingFile = RemoveComments(MappingFile)

#     # clean the '_' symbols in the used_bits_mask field (had been introduced to allow for making that a little more readable
#     for line in MappingFile:
#         # TODO does not like white spaces tabs etc
#         # print('DEBUG BEFORE line[used_bits_mask]:',entity ,line[frame_name] ,line[used_bits_mask])
#         line[used_bits_mask] = re.sub('_', '', line[used_bits_mask])
#         # print('DEBUG AFTER line[used_bits_mask]:',entity ,line[frame_name] ,line[used_bits_mask])

#     # we should have as many lines as we have frames (=MaxFramesPerCol)
#     if str(len(MappingFile)) != str(MaxFramesPerCol):
#         print('WARNING: the bitstream mapping file has only '+str(len(MappingFile)
#                                                                   )+' entries but MaxFramesPerCol is '+str(MaxFramesPerCol))

#     # we should have as many lines as we have frames (=MaxFramesPerCol)
#     # we also check used_bits_mask (is a vector that is as long as a frame and contains a '1' for a bit used and a '0' if not used (padded)
#     UsedBitsCounter = 0
#     for line in MappingFile:
#         if line[used_bits_mask].count('1') > FrameBitsPerRow:
#             raise ValueError('bitstream mapping file '+entity +
#                              '.csv has to many 1-elements in bitmask for frame : '+line[frame_name])
#         if (line[used_bits_mask].count('1') + line[used_bits_mask].count('0')) != FrameBitsPerRow:
#             # print('DEBUG LINE: ', line)
#             raise ValueError('bitstream mapping file '+entity +
#                              '.csv has a too long or short bitmask for frame : '+line[frame_name])
#         # we also count the used bits over all frames
#         UsedBitsCounter += line[used_bits_mask].count('1')
#     if UsedBitsCounter != GlobalConfigBitsCounter:
#         raise ValueError('bitstream mapping file '+entity+'.csv has a bitmask missmatch; bitmask has in total ' +
#                          str(UsedBitsCounter)+' 1-values for '+str(GlobalConfigBitsCounter)+' bits')

#     # write entity
#     # write entity
#     # write entity
#     GenerateVHDL_Header(file, entity, package=Package, NoConfigBits=str(
#         GlobalConfigBitsCounter), MaxFramesPerCol=str(MaxFramesPerCol), FrameBitsPerRow=str(FrameBitsPerRow))

#     # the port definitions are generic
#     print('\t\t FrameData:     in  STD_LOGIC_VECTOR( FrameBitsPerRow -1 downto 0 );', file=file)
#     print('\t\t FrameStrobe:   in  STD_LOGIC_VECTOR( MaxFramesPerCol -1 downto 0 );', file=file)
#     print('\t\t ConfigBits :   out STD_LOGIC_VECTOR( NoConfigBits -1 downto 0 )', file=file)
#     print('\t\t );', file=file)
#     print('end entity;\n', file=file)

#     # declare architecture
#     print('architecture Behavioral of '+str(entity)+' is\n', file=file)

#     # one_line('frame_name')('frame_index')('bits_used_in_frame')('used_bits_mask')('ConfigBits_ranges')

#     # frame signal declaration ONLY for the bits actually used
#     UsedFrames = []                # keeps track about the frames that are actually used
#     # stores a list of ConfigBits indices in exactly the order defined in the rage statements in the frames
#     AllConfigBitsOrder = []
#     for line in MappingFile:
#         bits_used_in_frame = line[used_bits_mask].count('1')
#         if bits_used_in_frame > 0:
#             print('signal '+line[frame_name]+' \t:\t STD_LOGIC_VECTOR( ' +
#                   str(bits_used_in_frame)+' -1 downto 0);', file=file)
#             UsedFrames.append(line[frame_index])

#         # The actual ConfigBits are given as address ranges starting at position ConfigBits_ranges
#         ConfigBitsOrder = []
#         for RangeItem in line[ConfigBits_ranges:]:
#             if ':' in RangeItem:        # we have a range
#                 left, right = re.split(':', RangeItem)
#                 left = int(left)
#                 right = int(right)
#                 if left < right:
#                     step = 1
#                 else:
#                     step = -1
#                 # this makes the python range inclusive, otherwise the last item (which is actually right) would be missing
#                 right += step
#                 for k in range(left, right, step):
#                     if k in ConfigBitsOrder:
#                         raise ValueError(
#                             'Configuration bit index '+str(k)+' already allocated in ', entity, line[frame_name])
#                     else:
#                         ConfigBitsOrder.append(int(k))
#             elif RangeItem.isdigit():
#                 if int(RangeItem) in ConfigBitsOrder:
#                     raise ValueError('Configuration bit index '+str(RangeItem) +
#                                      ' already allocated in ', entity, line[frame_name])
#                 else:
#                     ConfigBitsOrder.append(int(RangeItem))
#             else:
#                 # raise ValueError('Range '+str(RangeItem)+' cannot be resolved for frame : '+line[frame_name])
#                 print('Range '+str(RangeItem) +
#                       ' cannot be resolved for frame : '+line[frame_name])
#                 print('DEBUG:', line)
#         if len(ConfigBitsOrder) != bits_used_in_frame:
#             raise ValueError(
#                 'ConfigBitsOrder definition misssmatch: number of 1s in mask do not match ConfigBits_ranges for frame : '+line[frame_name])
#         AllConfigBitsOrder += ConfigBitsOrder

#     # begin architecture body
#     print('\nbegin\n', file=file)

#     # instantiate latches for only the used frame bits
#     print('-- instantiate frame latches', file=file)
#     AllConfigBitsCounter = 0
#     for frame in UsedFrames:
#         used_bits = MappingFile[int(frame)][int(used_bits_mask)]
#         # print('DEBUG: ',entity, used_bits,' : ',AllConfigBitsOrder)
#         for k in range(FrameBitsPerRow):
#             # print('DEBUG: ',entity, used_bits,' : ',k, used_bits[k],'AllConfigBitsCounter',AllConfigBitsCounter, str(AllConfigBitsOrder[AllConfigBitsCounter]))
#             if used_bits[k] == '1':
#                 print('Inst_'+MappingFile[int(frame)][int(frame_name)] +
#                       '_bit'+str(FrameBitsPerRow-1-k)+'  : LHQD1', file=file)
#                 print('Port Map (', file=file)
#                 # The next one is a little tricky:
#                 # k iterates over the bit_mask left to right from k=0..(FrameBitsPerRow-1) (k=0 is the most left (=first) character
#                 # But that character represents the MSB inside the frame, which iterates FrameBitsPerRow-1..0
#                 # bit_mask[0],                    bit_mask[1],                    bit_mask[2], ...
#                 # FrameData[FrameBitsPerRow-1-0], FrameData[FrameBitsPerRow-1-1], FrameData[FrameBitsPerRow-1-2],
#                 print('\t D \t=>\t FrameData(' +
#                       str(FrameBitsPerRow-1-k)+'), ', file=file)
#                 print('\t E \t=>\t FrameStrobe('+str(frame)+'), ', file=file)
#                 print('\t Q \t=>\t ConfigBits (' +
#                       str(AllConfigBitsOrder[AllConfigBitsCounter])+') ); \n ', file=file)
#                 AllConfigBitsCounter += 1

#     print('\nend architecture;\n', file=file)

#     return


def GenerateConfigMemVHDL(tile: Tile, configMemCsv, file):
    # need to find a better way to handle data that is generated during the flow
    # get switch matrix configuration bits
    with open(tile.matrixDir, "r") as f:
        f = f.read()
        configBit = re.search(r"-- NumberOfConfigBits: (\d+)", f)
        configBit = int(configBit.group(1))
        tile.globalConfigBits += configBit

    # we use a file to describe the exact configuration bits to frame mapping
    # the following command generates an init file with a simple enumerated default mapping (e.g. 'LUT4AB_ConfigMem.init.csv')
    # if we run this function again, but have such a file (without the .init), then that mapping will be used
    generateConfigMemInit(
        f"{tile.name}_ConfigMem.init.csv", tile.globalConfigBits)

    # test if we have a bitstream mapping file
    # if not, we will take the default, which was passed on from GenerateConfigMemInit
    if os.path.exists(configMemCsv):
        print(
            f"# found bitstream mapping file {tile.name}.csv for tile {tile.name}")
        with open(f"{tile.name}_ConfigMem.csv") as f:
            mappingFile = list(csv.DictReader(f))
            csvFileName = f"{tile.name}_ConfigMem.csv"

    else:
        with open(f"{tile.name}_ConfigMem.init.csv") as f:
            mappingFile = list(csv.DictReader(f))
            csvFileName = f"{tile.name}_ConfigMem.init.csv"

    # remove the pretty print from used_bits_mask
    for i, _ in enumerate(mappingFile):
        mappingFile[i]["used_bits_mask"] = mappingFile[i]["used_bits_mask"].replace(
            "_", "")

    # potential refactoring the check to to utilities or parser
    # we should have as many lines as we have frames (=MaxFramesPerCol)
    if len(mappingFile) != MaxFramesPerCol:
        raise ValueError(
            f"WARNING: the bitstream mapping file has only {len(mappingFile)} entries but MaxFramesPerCol is {MaxFramesPerCol}")

     # we should have as many lines as we have frames (=MaxFramesPerCol)
    # we also check used_bits_mask (is a vector that is as long as a frame and contains a '1' for a bit used and a '0' if not used (padded)
    usedBitsCounter = 0
    for entry in mappingFile:
        if entry["used_bits_mask"].count("1") > FrameBitsPerRow:
            raise ValueError(
                f"bitstream mapping file {csvFileName} has to many 1-elements in bitmask for frame : {entry['frame_name']}")
        if len(entry["used_bits_mask"]) != FrameBitsPerRow:
            raise ValueError(
                f"bitstream mapping file {csvFileName} has has a too long or short bitmask for frame : {entry['frame_name']}")
        usedBitsCounter += entry["used_bits_mask"].count("1")

    if usedBitsCounter != tile.globalConfigBits:
        raise ValueError(
            f"bitstream mapping file {csvFileName} has a bitmask miss match; bitmask has in total {usedBitsCounter} 1-values for {tile.globalConfigBits} bits")

    # write entity
    # write entity
    # write entity
    entity = f"{tile.name}_ConfigMem"
    GenerateVHDL_Header(file, entity, package=Package, noConfigBits=str(
        tile.globalConfigBits), maxFramesPerCol=str(MaxFramesPerCol), frameBitsPerRow=str(FrameBitsPerRow))

    # the port definitions are generic
    print(f"{' ':<8}FrameData   : in  STD_LOGIC_VECTOR( FrameBitsPerRow -1 downto 0 );", file=file)
    print(f"{' ':<8}FrameStrobe : in  STD_LOGIC_VECTOR( MaxFramesPerCol -1 downto 0 );", file=file)
    print(f"{' ':<8}ConfigBits  : out STD_LOGIC_VECTOR( NoConfigBits -1 downto 0 )", file=file)
    print(f"{' ':<8});", file=file)
    print("end entity;\n", file=file)

    # declare architecture
    print(f"architecture Behavioral of {entity} is"+"\n", file=file)

    # one_line('frame_name')('frame_index')('bits_used_in_frame')('used_bits_mask')('ConfigBits_ranges')

    # frame signal declaration ONLY for the bits actually used
    usedFrame = []
    # stores a list of ConfigBits indices in exactly the order defined in the rage statements in the frames
    allConfigBitsOrder = []
    for entry in mappingFile:
        bitsUsedInFrame = entry["used_bits_mask"].count("1")
        if bitsUsedInFrame > 0:
            print(
                f"signal {entry['frame_name']} : STD_LOGIC_VECTOR( {bitsUsedInFrame} - 1 downto 0);", file=file)
            usedFrame.append(int(entry["frame_index"]))

        # The actual ConfigBits are given as address ranges starting at position ConfigBits_ranges
        configBitsOrder = []
        for item in entry["ConfigBits_ranges"].split(";"):
            item = item.replace(" ", "").replace("\t", "")
            if ":" in item:
                left, right = re.split(':', entry["ConfigBits_ranges"])
                # check the order of the number, if right is smaller than left, then we swap them
                left, right = int(left), int(right)
                if right < left:
                    left, right = right, left
                    numList = list(reversed(range(left, right + 1)))
                else:
                    numList = list(range(left, right + 1))
                for i in numList:
                    if i in configBitsOrder:
                        raise ValueError(
                            f"Configuration bit index {k} already allocated in {entity}, {entry['frame_name']}")
                    configBitsOrder.append(i)
            elif item.isdigit():
                if int(item) in configBitsOrder:
                    raise ValueError(
                        f"Configuration bit index {item} already allocated in {entity}, {entry['frame_name']}")
                configBitsOrder.append(int(item))
            elif "NULL" in item:
                continue
            else:
                raise ValueError(
                    f"Range {entry['ConfigBits_ranges']} is not a valid format. It should be in the form [int]:[int] or [int]. If there are multiple ranges it should be separated by ';'")
        if len(configBitsOrder) != bitsUsedInFrame:
            print(left, right)
            print(len(configBitsOrder))
            print(configBitsOrder)
            print(bitsUsedInFrame)
            raise ValueError(
                f"ConfigBitsOrder definition miss match: number of 1s in mask do not match ConfigBits_ranges for frame : {entry['frame_name']} in {csvFileName}")

        allConfigBitsOrder += configBitsOrder

    print("\nbegin\n", file=file)
    # instantiate latches for only the used frame bits
    allConfigBitsCounter = 0

    latchTemplate = \
        """
-- instantiate frame latches
Inst_{frameName}_bit{frameBitsPerRow} : LHQD1'
    PortMap(
        D => FrameData({frameBitsPerRow}),
        E => FrameStrobe({frame}),
        Q => ConfigBits({configBit})
    );
"""

    for frame in usedFrame:
        usedBits = mappingFile[frame]["used_bits_mask"]
        for k in range(FrameBitsPerRow):
            if usedBits[k] == "1":
                print(latchTemplate.format(
                    frameName=mappingFile[frame]["frame_name"],
                    frameBitsPerRow=FrameBitsPerRow-1-k,
                    frame=frame,
                    configBit=allConfigBitsOrder[allConfigBitsCounter]
                ), file=file)
                allConfigBitsCounter += 1
    print("end architecture;", file=file)
    return


# def GenTileSwitchMatrixVHDL(tile, CSV_FileName, file):
#     print('### Read ', str(tile), ' csv file ###')

#     CSVFile = [i.strip('\n').split(',') for i in open(CSV_FileName)]
#     # clean comments empty lines etc. in the mapping file
#     CSVFile = RemoveComments(CSVFile)
#     # sanity check if we have the right CSV file
#     if tile != CSVFile[0][0]:
#         raise ValueError(
#             'top left element in CSV file does not match tile type in function GenTileSwitchMatrixVHDL')

#     # we check if all columns contain at least one entry
#     # basically that a wire entering the switch matrix can also leave that switch matrix.
#     # When generating the actual multiplexers, we run the same test on the rows...
#     for x in range(1, len(CSVFile[0])):
#         ColBitCounter = 0
#         for y in range(1, len(CSVFile)):
#             if CSVFile[y][x] == '1':        # column-by-column scan
#                 ColBitCounter += 1
#         if ColBitCounter == 0:                # if we never counted, it may point to a problem
#             print('WARNING: input port '+CSVFile[0][x]+' of switch matrix in Tile ' +
#                   CSVFile[0][0]+' is not used (from function GenTileSwitchMatrixVHDL)')

#     # we pass the NumberOfConfigBits as a comment in the beginning of the file.
#     # This simplifies it to generate the configuration port only if needed later when building the fabric where we are only working with the VHDL files
#     GlobalConfigBitsCounter = 0
#     mux_size_list = []
#     for line in CSVFile[1:]:
#         # we first count the number of multiplexer inputs
#         mux_size = 0
#         for port in line[1:]:
#             if port != '0':
#                 mux_size += 1
#         mux_size_list.append(mux_size)
#         if mux_size >= 2:
#             GlobalConfigBitsCounter = GlobalConfigBitsCounter + \
#                 int(math.ceil(math.log2(mux_size)))
#     print('-- NumberOfConfigBits:'+str(GlobalConfigBitsCounter), file=file)
#     # VHDL header
#     entity = tile+'_switch_matrix'
#     GenerateVHDL_Header(file, entity, package=Package,
#                         NoConfigBits=str(GlobalConfigBitsCounter))
#     # input ports
#     print('\t\t -- switch matrix inputs', file=file)
#     # CSVFile[0][1:]:   starts in the first row from the second element
#     for port in CSVFile[0][1:]:
#         # the following conditional is used to capture GND and VDD to not sow up in the switch matrix port list
#         if re.search('^GND', port, flags=re.IGNORECASE) or re.search('^VCC', port, flags=re.IGNORECASE) or re.search('^VDD', port, flags=re.IGNORECASE):
#             pass  # maybe needed one day
#         else:
#             print('\t\t ', port, '\t: in \t STD_LOGIC;', file=file)
#     # output ports
#     for line in CSVFile[1:]:
#         print('\t\t ', line[0], '\t: out \t STD_LOGIC;', file=file)
#     # this is a shared text block finishes the header and adds configuration port
#     if GlobalConfigBitsCounter > 0:
#         GenerateVHDL_EntityFooter(file, entity, ConfigPort=True)
#     else:
#         GenerateVHDL_EntityFooter(file, entity, ConfigPort=False)

#     # constant declaration
#     # we may use the following in the switch matrix for providing '0' and '1' to a mux input:
#     print('constant GND0\t : std_logic := \'0\';', file=file)
#     print('constant GND\t : std_logic := \'0\';', file=file)
#     print('constant VCC0\t : std_logic := \'1\';', file=file)
#     print('constant VCC\t : std_logic := \'1\';', file=file)
#     print('constant VDD0\t : std_logic := \'1\';', file=file)
#     print('constant VDD\t : std_logic := \'1\';', file=file)
#     print('\t', file=file)

#     # signal declaration
#     for k in range(1, len(CSVFile), 1):
#         print('signal \t ', CSVFile[k][0]+'_input', '\t:\t std_logic_vector(',
#               str(mux_size_list[k-1]), '- 1 downto 0 );', file=file)

#     ### SwitchMatrixDebugSignals ### SwitchMatrixDebugSignals ###
#     ### SwitchMatrixDebugSignals ### SwitchMatrixDebugSignals ###
#     if SwitchMatrixDebugSignals == True:
#         print('', file=file)
#         for line in CSVFile[1:]:
#             # we first count the number of multiplexer inputs
#             mux_size = 0
#             for port in line[1:]:
#                 if port != '0':
#                     mux_size += 1
#             if mux_size >= 2:
#                 print('signal DEBUG_select_'+str(line[0])+'\t: STD_LOGIC_VECTOR ('+str(
#                     int(math.ceil(math.log2(mux_size))))+' -1 downto 0);', file=file)
#     ### SwitchMatrixDebugSignals ### SwitchMatrixDebugSignals ###
#     ### SwitchMatrixDebugSignals ### SwitchMatrixDebugSignals ###

# #    print('debug', file=file)
# #
# #    mux_size_list = []
# #    ConfigBitsCounter = 0
# #    for line in CSVFile[1:]:
# #        # we first count the number of multiplexer inputs
# #        mux_size=0
# #        for port in line[1:]:
# #            # print('debug: ',port)
# #            if port != '0':
# #                mux_size += 1
# #        mux_size_list.append(mux_size)
# #        if mux_size >= 2:
# #            print('signal \t ',line[0]+'_input','\t:\t std_logic_vector(',str(mux_size),'- 1 downto 0 );', file=file)
# #            # "mux_size" tells us the number of mux inputs and "int(math.ceil(math.log2(mux_size)))" the number of configuration bits
# #            # we count all bits needed to declare a corresponding shift register
# #            ConfigBitsCounter = ConfigBitsCounter + int(math.ceil(math.log2(mux_size)))
#     print('\n-- The configuration bits (if any) are just a long shift register', file=file)
#     print('\n-- This shift register is padded to an even number of flops/latches', file=file)
#     # we are only generate configuration bits, if we really need configurations bits
#     # for example in terminating switch matrices at the fabric borders, we may just change direction without any switching
#     if GlobalConfigBitsCounter > 0:
#         if ConfigBitMode == 'ff_chain':
#             print('signal \t ConfigBits :\t unsigned( ' +
#                   str(GlobalConfigBitsCounter)+'-1 downto 0 );', file=file)
#         if ConfigBitMode == 'FlipFlopChain':
#             # print('DEBUG DEBUG DEBUG DEBUG DEBUG DEBUG DEBUG DEBUG ConfigBitMode == FlipFlopChain')
#             # we pad to an even number of bits: (int(math.ceil(ConfigBitCounter/2.0))*2)
#             print('signal \t ConfigBits :\t unsigned( ' +
#                   str(int(math.ceil(GlobalConfigBitsCounter/2.0))*2)+'-1 downto 0 );', file=file)
#             print('signal \t ConfigBitsInput :\t unsigned( ' +
#                   str(int(math.ceil(GlobalConfigBitsCounter/2.0))*2)+'-1 downto 0 );', file=file)

#     # begin architecture
#     print('\nbegin\n', file=file)

#     # the configuration bits shift register
#     # again, we add this only if needed
#     if GlobalConfigBitsCounter > 0:
#         if ConfigBitMode == 'ff_chain':
#             print(
#                 '-- the configuration bits shift register                                    ', file=file)
#             print(
#                 'process(CLK)                                                                ', file=file)
#             print(
#                 'begin                                                                       ', file=file)
#             print(
#                 '\t' + 'if CLK\'event and CLK=\'1\' then                                        ', file=file)
#             print(
#                 '\t'+'\t' + 'if mode=\'1\' then    --configuration mode                             ', file=file)
#             print('\t'+'\t'+'\t' +
#                   'ConfigBits <= CONFin & ConfigBits(ConfigBits\'high downto 1);   ', file=file)
#             print(
#                 '\t'+'\t' + 'end if;                                                             ', file=file)
#             print(
#                 '\t' + 'end if;                                                                 ', file=file)
#             print(
#                 'end process;                                                                ', file=file)
#             print(
#                 'CONFout <= ConfigBits(ConfigBits\'high);                                    ', file=file)
#             print(' \n', file=file)

# # L:for k in 0 to 196 generate
#         # inst_LHQD1a : LHQD1
#         # Port Map(
#         # D    => ConfigBitsInput(k*2),
#         # E    => CLK,
#         # Q    => ConfigBits(k*2) ) ;

#         # inst_LHQD1b : LHQD1
#             # Port Map(
#             # D    => ConfigBitsInput((k*2)+1),
#             # E    => MODE,
#             # Q    => ConfigBits((k*2)+1) );
# # end generate;
#         if ConfigBitMode == 'FlipFlopChain':
#             # print('DEBUG DEBUG DEBUG DEBUG DEBUG DEBUG DEBUG DEBUG ConfigBitMode == FlipFlopChain')
#             print(
#                 'ConfigBitsInput <= ConfigBits(ConfigBitsInput\'high-1 downto 0) & CONFin; \n     ', file=file)
#             print('-- for k in 0 to Conf/2 generate               ', file=file)
#             print('L: for k in 0 to ' +
#                   str(int(math.ceil(GlobalConfigBitsCounter/2.0))-1)+' generate ', file=file)
#             print('\t' + '    inst_LHQD1a : LHQD1              ', file=file)
#             print('\t' + '\t' + 'Port Map(              ', file=file)
#             print('\t' + '\t' + 'D    => ConfigBitsInput(k*2),              ', file=file)
#             print('\t' + '\t' + 'E    => CLK,               ', file=file)
#             print('\t' + '\t' + 'Q    => ConfigBits(k*2) );                 ', file=file)
#             print('              ', file=file)
#             print('\t' + '    inst_LHQD1b : LHQD1              ', file=file)
#             print('\t' + '\t' + 'Port Map(              ', file=file)
#             print('\t' + '\t' + 'D    => ConfigBitsInput((k*2)+1),', file=file)
#             print('\t' + '\t' + 'E    => MODE,', file=file)
#             print('\t' + '\t' + 'Q    => ConfigBits((k*2)+1) ); ', file=file)
#             print('end generate; \n        ', file=file)
#             print(
#                 'CONFout <= ConfigBits(ConfigBits\'high);                                    ', file=file)
#             print(' \n', file=file)

#     # the switch matrix implementation
#     # we use the following variable to count the configuration bits of a long shift register which actually holds the switch matrix configuration
#     ConfigBitstreamPosition = 0
#     for line in CSVFile[1:]:
#         # we first count the number of multiplexer inputs
#         mux_size = 0
#         for port in line[1:]:
#             # print('debug: ',port)
#             if port != '0':
#                 mux_size += 1

#         print('-- switch matrix multiplexer ',
#               line[0], '\t\tMUX-'+str(mux_size), file=file)

#         if mux_size == 0:
#             print('-- WARNING unused multiplexer MUX-'+str(line[0]), file=file)
#             print('WARNING: unused multiplexer MUX-' +
#                   str(line[0])+' in tile '+str(CSVFile[0][0]))

#         # just route through : can be used for auxiliary wires or diagonal routing (Manhattan, just go to a switch matrix when turning
#         # can also be used to tap a wire. A double with a mid is nothing else as a single cascaded with another single where the second single has only one '1' to cascade from the first single
#         if mux_size == 1:
#             port_index = 0
#             for port in line[1:]:
#                 port_index += 1
#                 if port == '1':
#                     print(line[0], '\t <= \t', CSVFile[0]
#                           [port_index], ';', file=file)
#                 elif port == 'l' or port == 'L':
#                     print(line[0], '\t <= \t \'0\';', file=file)
#                 elif port == 'h' or port == 'H':
#                     print(line[0], '\t <= \t \'1\';', file=file)
#                 elif port == '0':
#                     pass  # we add this for the following test to throw an error is an unexpected character is used
#                 else:
#                     raise ValueError(
#                         'wrong symbol in CSV file (must be 0, 1, H, or L) when executing function GenTileSwitchMatrixVHDL')
#         # this is the case for a configurable switch matrix multiplexer
#         if mux_size >= 2:
#             print(line[0]+'_input', '\t <= ', end='', file=file)
#             port_index = 0
#             inputs_so_far = 0
#             # the reversed() changes the direction that we iterate over the line list.
#             # I changed it such that the left-most entry is located at the end of the concatenated vector for the multiplexing
#             # This was done such that the index from left-to-right in the adjacency matrix corresponds with the multiplexer select input (index)
#             # remove "len(line)-" if you remove the reversed(..)
#             for port in reversed(line[1:]):
#                 port_index += 1
#                 if port != '0':
#                     inputs_so_far += 1
#                     # again the "len(line)-" is needed as we iterate in reverse direction over the line list.
#                     # remove "len(line)-" if you remove the reversed(..)
#                     print(CSVFile[0][len(line)-port_index], end='', file=file)
#                     if inputs_so_far == mux_size:
#                         if int(GenerateDelayInSwitchMatrix) > 0:
#                             print(
#                                 ' after '+str(GenerateDelayInSwitchMatrix)+' ps;', file=file)
#                         else:
#                             print(';', file=file)
#                     else:
#                         print(' & ', end='', file=file)
#             # int(math.ceil(math.log2(inputs_so_far))) tells us how many configuration bits a multiplexer takes
#             old_ConfigBitstreamPosition = ConfigBitstreamPosition
#             ConfigBitstreamPosition = ConfigBitstreamPosition + \
#                 int(math.ceil(math.log2(inputs_so_far)))

#             # we have full custom MUX-4 and MUX-16 for which we have to generate code like:
# # VHDL example custom MUX4
# # inst_MUX4PTv4_J_l_AB_BEG1 : MUX4PTv4
#     # Port Map(
#     # IN1  => J_l_AB_BEG1_input(0),
#     # IN2  => J_l_AB_BEG1_input(1),
#     # IN3  => J_l_AB_BEG1_input(2),
#     # IN4  => J_l_AB_BEG1_input(3),
#     # S1   => ConfigBits(low_362),
#     # S2   => ConfigBits(low_362 + 1,
#     # O    => J_l_AB_BEG1 );
#     # CUSTOM Multiplexers for switch matrix
#     # CUSTOM Multiplexers for switch matrix
#     # CUSTOM Multiplexers for switch matrix
#             if (MultiplexerStyle == 'custom') and (mux_size == 4):
#                 MuxComponentName = 'MUX4PTv4'
#             if (MultiplexerStyle == 'custom') and (mux_size == 16):
#                 MuxComponentName = 'MUX16PTv2'
#             if (MultiplexerStyle == 'custom') and (mux_size == 4 or mux_size == 16):
#                 # inst_MUX4PTv4_J_l_AB_BEG1 : MUX4PTv4
#                 print('inst_'+MuxComponentName+'_' +
#                       line[0]+' : '+MuxComponentName+'\n', end='', file=file)
#                 # Port Map(
#                 print('\t'+' Port Map(\n', end='', file=file)
#                 # IN1  => J_l_AB_BEG1_input(0),
#                 # IN2  => J_l_AB_BEG1_input(1), ...
#                 for k in range(0, mux_size):
#                     print('\t'+'\t'+'IN'+str(k+1)+' \t=> ' +
#                           line[0]+'_input('+str(k)+'),\n', end='', file=file)
#                 # S1   => ConfigBits(low_362),
#                 # S2   => ConfigBits(low_362 + 1, ...
#                 for k in range(0, (math.ceil(math.log2(mux_size)))):
#                     print('\t'+'\t'+'S'+str(k+1)+' \t=> ConfigBits(' +
#                           str(old_ConfigBitstreamPosition)+' + '+str(k)+'),\n', end='', file=file)
#                 print('\t'+'\t'+'O  \t=> ' +
#                       line[0]+' );\n\n', end='', file=file)
#             else:        # generic multiplexer
#                 if MultiplexerStyle == 'custom':
#                     print('HINT: creating a MUX-'+str(mux_size)+' for port ' +
#                           line[0]+' in switch matrix for tile '+CSVFile[0][0])
#                 # VHDL example arbitrary mux
#                 # J_l_AB_BEG1    <= J_l_AB_BEG1_input(TO_INTEGER(ConfigBits(363 downto 362)));
#                 print(line[0]+'\t<= '+line[0]+'_input(', end='', file=file)
#                 print('TO_INTEGER(UNSIGNED(ConfigBits('+str(ConfigBitstreamPosition-1) +
#                       ' downto '+str(old_ConfigBitstreamPosition)+'))));', file=file)
#                 print(' ', file=file)

#     ### SwitchMatrixDebugSignals ### SwitchMatrixDebugSignals ###
#     ### SwitchMatrixDebugSignals ### SwitchMatrixDebugSignals ###
#     if SwitchMatrixDebugSignals == True:
#         print('\n', file=file)
#         ConfigBitstreamPosition = 0
#         for line in CSVFile[1:]:
#             # we first count the number of multiplexer inputs
#             mux_size = 0
#             for port in line[1:]:
#                 if port != '0':
#                     mux_size += 1
#             if mux_size >= 2:
#                 old_ConfigBitstreamPosition = ConfigBitstreamPosition
#                 ConfigBitstreamPosition = ConfigBitstreamPosition + \
#                     int(math.ceil(math.log2(mux_size)))
#                 print('DEBUG_select_'+line[0]+'\t<= ConfigBits('+str(
#                     ConfigBitstreamPosition-1)+' downto '+str(old_ConfigBitstreamPosition)+');', file=file)
#     ### SwitchMatrixDebugSignals ### SwitchMatrixDebugSignals ###
#     ### SwitchMatrixDebugSignals ### SwitchMatrixDebugSignals ###

#     # just the final end of architecture
#     print('\n'+'end architecture Behavioral;'+'\n', file=file)
#     return


def GenTileSwitchMatrixVHDL(tile: Tile, csvFile, outputFile):
    print(f"### Read {tile.name} csv file ###")

    # convert the matrix to a dictionary map and performs entry check
    connections = parseMatrix(csvFile, tile.name)

    globalConfigBitsCounter = 0
    for k in connections:
        muxSize = len(connections[k])
        if muxSize >= 2:
            globalConfigBitsCounter += int(math.ceil(math.log2(muxSize)))

    # we pass the NumberOfConfigBits as a comment in the beginning of the file.
    # This simplifies it to generate the configuration port only if needed later when building the fabric where we are only working with the VHDL files
    print(f"-- NumberOfConfigBits: {globalConfigBitsCounter}", file=outputFile)

    # VHDL header
    GenerateVHDL_Header(outputFile, tile.name, package=Package,
                        noConfigBits=str(globalConfigBitsCounter))

    # input ports
    print(f"{' ':<8} -- switch matrix inputs", file=outputFile)
    for port in tile.inputs:
        if "GND" in port or "VCC" in port or "VDD" in port:
            continue
        print(f"{' ':<8} {port} : in STD_LOGIC;", file=outputFile)

    # output ports
    for port in tile.outputs:
        print(f"{' ':<8} {port} : out STD_LOGIC;", file=outputFile)

    # this is a shared text block finishes the header and adds configuration port
    if globalConfigBitsCounter > 0:
        GenerateVHDL_EntityFooter(outputFile, tile.name, ConfigPort=True)
    else:
        GenerateVHDL_EntityFooter(outputFile, tile.name, ConfigPort=False)

    # constant declaration
    # we may use the following in the switch matrix for providing '0' and '1' to a mux input:
    print("constant GND0  : std_logic := '0';", file=outputFile)
    print("constant GND   : std_logic := '0';", file=outputFile)
    print("constant VCC0  : std_logic := '1';", file=outputFile)
    print("constant VCC   : std_logic := '1';", file=outputFile)
    print("constant VDD0  : std_logic := '1';", file=outputFile)
    print("constant VDD   : std_logic := '1';", file=outputFile)

    # signal declaration
    for k in connections:
        print(
            f"signal {k:<7} : std_logic_vector({len(connections[k])-1} downto 0);", file=outputFile)

    ### SwitchMatrixDebugSignals ### SwitchMatrixDebugSignals ###
    ### SwitchMatrixDebugSignals ### SwitchMatrixDebugSignals ###
    if SwitchMatrixDebugSignals == True:
        print('', file=outputFile)
        for k in connections:
            muxSize = len(connections[k])
            if muxSize >= 2:
                print(
                    f"signal DEBUG_select_{k:<8} : STD_LOGIC_VECTOR ( {int(math.ceil(math.log2(muxSize)))} -1 downto 0);", file=outputFile)
    ### SwitchMatrixDebugSignals ### SwitchMatrixDebugSignals ###
    ### SwitchMatrixDebugSignals ### SwitchMatrixDebugSignals ###

    print('\n-- The configuration bits (if any) are just a long shift register', file=outputFile)
    print('\n-- This shift register is padded to an even number of flops/latches', file=outputFile)
    # we are only generate configuration bits, if we really need configurations bits
    # for example in terminating switch matrices at the fabric borders, we may just change direction without any switching
    if globalConfigBitsCounter > 0:
        if ConfigBitMode == 'ff_chain':
            print(
                f"signal{' ':>4}ConfigBits : unsigned( {globalConfigBitsCounter} -1 downto 0 );", file=outputFile)
        if ConfigBitMode == 'FlipFlopChain':
            # print('DEBUG DEBUG DEBUG DEBUG DEBUG DEBUG DEBUG DEBUG ConfigBitMode == FlipFlopChain')
            # we pad to an even number of bits: (int(math.ceil(ConfigBitCounter/2.0))*2)
            print(
                f"signal{' ':>4}ConfigBits : unsigned( {int(math.ceil(globalConfigBitsCounter/2.0))*2} -1 downto 0 );", file=outputFile)
            print(
                f"signal{' ':>4}ConfigBitsInput : unsigned( {int(math.ceil(globalConfigBitsCounter/2.0))*2} -1 downto 0 );", file=outputFile)

    # begin architecture
    print('\nbegin\n', file=outputFile)

    # the configuration bits shift register
    # again, we add this only if needed
    if globalConfigBitsCounter > 0:
        if ConfigBitMode == 'ff_chain':
            generateShiftRegister(outputFile)

        elif ConfigBitMode == 'FlipFlopChain':
            generateFlipFlopChain(outputFile, globalConfigBitsCounter)
        elif ConfigBitMode == 'frame_based':
            pass
        else:
            raise ValueError(f"{ConfigBitMode} is not a valid ConfigBitMode")

    # the switch matrix implementation
    # we use the following variable to count the configuration bits of a long shift register which actually holds the switch matrix configuration
    configBitstreamPosition = 0

    for k in connections:
        print(
            f"-- switch matrix multiplexer {k} MUX-{muxSize}", file=outputFile)
        muxSize = len(connections[k])
        if muxSize == 0:
            print(
                f"WARNING: input port {k} of switch matrix in Tile {tile.name} is not used")
            print(f"-- WARNING unused multiplexer MUX-{k}", file=outputFile)

        elif muxSize == 1:
            # just route through : can be used for auxiliary wires or diagonal routing (Manhattan, just go to a switch matrix when turning
            # can also be used to tap a wire. A double with a mid is nothing else as a single cascaded with another single where the second single has only one '1' to cascade from the first single
            if connections[k][0] == '0':
                print(f"{k:<4} <= '0';", file=outputFile)
            elif connections[k][0] == '1':
                print(f"{k:<4} <= '1';", file=outputFile)
            else:
                print(f"{k:<4} <= {connections[k][0]};", file=outputFile)
            print("", file=outputFile)
        elif muxSize >= 2:
            # this is the case for a configurable switch matrix multiplexer
            old_ConfigBitstreamPosition = configBitstreamPosition
            # math.ceil(math.log2(len(connections[k]))) tells us how many configuration bits a multiplexer takes
            configBitstreamPosition += (
                math.ceil(math.log2(len(connections[k]))))
            # the reversed() changes the direction that we iterate over the line list.
            # Changed it such that the left-most entry is located at the end of the concatenated vector for the multiplexing
            # This was done such that the index from left-to-right in the adjacency matrix corresponds with the multiplexer select input (index)
            generateMux(file=outputFile,
                        muxStyle=MultiplexerStyle,
                        muxSize=muxSize,
                        tileName=tile.name,
                        portName=k,
                        portList=reversed(connections[k]),
                        oldConfigBitstreamPosition=old_ConfigBitstreamPosition,
                        configBitstreamPosition=configBitstreamPosition,
                        delay=GenerateDelayInSwitchMatrix)

    ### SwitchMatrixDebugSignals ### SwitchMatrixDebugSignals ###
    ### SwitchMatrixDebugSignals ### SwitchMatrixDebugSignals ###
    if SwitchMatrixDebugSignals == True:
        print('\n', file=outputFile)
        configBitstreamPosition = 0
        for k in connections:
            muxSize = len(connections[k])
            if muxSize >= 2:
                old_ConfigBitstreamPosition = configBitstreamPosition
                configBitstreamPosition += int(math.ceil(math.log2(muxSize)))
                print(
                    f"DEBUG_select_'+line[0]+'\t<= ConfigBits( {configBitstreamPosition-1} downto {old_ConfigBitstreamPosition}", file=outputFile)

    ### SwitchMatrixDebugSignals ### SwitchMatrixDebugSignals ###
    ### SwitchMatrixDebugSignals ### SwitchMatrixDebugSignals ###

    # just the final end of architecture
    print('\n'+'end architecture Behavioral;'+'\n', file=outputFile)
    return


def GenerateFabricVHDL(FabricFile, file, entity='eFPGA'):
    # There are of course many possibilities for generating the fabric.
    # I decided to generate a flat description as it may allow for a little easier debugging.
    # For larger fabrics, this may be an issue, but not for now.
    # We only have wires between two adjacent tiles in North, East, South, West direction.
    # So we use the output ports to generate wires.
    fabric = GetFabric(FabricFile)
    y_tiles = len(fabric)      # get the number of tiles in vertical direction
    # get the number of tiles in horizontal direction
    x_tiles = len(fabric[0])
    TileTypes = GetCellTypes(fabric)
    print('### Found the following tile types:\n', TileTypes)

    # VHDL header
    # entity hard-coded TODO

    GenerateVHDL_Header(file, entity,  MaxFramesPerCol=str(
        MaxFramesPerCol), FrameBitsPerRow=str(FrameBitsPerRow))
    # we first scan all tiles if those have IOs that have to go to top
    # the order of this scan is later maintained when instantiating the actual tiles
    print('\t-- External IO ports exported directly from the corresponding tiles', file=file)
    ExternalPorts = []
    SharedExternalPorts = []
    for y in range(y_tiles):
        for x in range(x_tiles):
            if (fabric[y][x]) != 'NULL':
                # get the top dimension index that describes the tile type (given by fabric[y][x])
                # for line in TileTypeOutputPorts[TileTypes.index(fabric[y][x])]:
                CurrentTileExternalPorts = GetComponentPortsFromFile(
                    fabric[y][x]+'_tile.vhdl', port='external')
                if CurrentTileExternalPorts != []:
                    for item in CurrentTileExternalPorts:
                        # we need the PortName and the PortDefinition (everything after the ':' separately
                        PortName = re.sub('\:.*', '', item)
                        substitutions = {" ": "", "\t": ""}
                        PortName = (replace(PortName, substitutions))
                        PortDefinition = re.sub('^.*\:', '', item)
                        if re.search('SHARED_PORT', item):
                            # for the entity, we define only the very first for all SHARED_PORTs of any name category
                            if PortName not in SharedExternalPorts:
                                print('\t\t'+PortName+'\t:\t' +
                                      PortDefinition, file=file)
                                SharedExternalPorts.append(PortName)
                            # we remember the used port name for the component instantiations to come
                            # for the instantiations, we have to keep track about all external ports
                            ExternalPorts.append(PortName)
                        else:
                            print('\t\t'+'Tile_X'+str(x)+'Y'+str(y)+'_' +
                                  PortName+'\t:\t'+PortDefinition, file=file)
                            # we remember the used port name for the component instantiations to come
                            # we are maintaining the here used Tile_XxYy prefix as a sanity check
                            # ExternalPorts = ExternalPorts + 'Tile_X'+str(x)+'Y'+str(y)+'_'+str(PortName)
                            ExternalPorts.append(
                                'Tile_X'+str(x)+'Y'+str(y)+'_'+PortName)

    if ConfigBitMode == 'frame_based':
        print('\t\t FrameData:     in  STD_LOGIC_VECTOR( (FrameBitsPerRow * '+str(y_tiles) +
              ') -1 downto 0 );   -- CONFIG_PORT this is a keyword needed to connect the tile to the bitstream frame register', file=file)
        print('\t\t FrameStrobe:   in  STD_LOGIC_VECTOR( (MaxFramesPerCol * '+str(x_tiles) +
              ') -1 downto 0 );   -- CONFIG_PORT this is a keyword needed to connect the tile to the bitstream frame register ', file=file)
        GenerateVHDL_EntityFooter(file, entity, ConfigPort=False)
    else:
        GenerateVHDL_EntityFooter(file, entity)

    TileTypeOutputPorts = []
    for tile in TileTypes:
        PrintComponentDeclarationForFile(str(tile)+'_tile.vhdl', file)
        # we need the BEL ports (a little later)
        Inputs, Outputs = GetComponentPortsFromFile(str(tile)+'_tile.vhdl')
        TileTypeOutputPorts.append(Outputs)

    # VHDL signal declarations
    print('\n-- signal declarations\n', file=file)

    print('\n-- configuration signal declarations\n', file=file)

    if ConfigBitMode == 'FlipFlopChain':
        tile_counter = 0
        for y in range(y_tiles):
            for x in range(x_tiles):
                # for the moment, we assume that all non "NULL" tiles are reconfigurable
                # (i.e. are connected to the configuration shift register)
                if (fabric[y][x]) != 'NULL':
                    tile_counter += 1
        print('signal\t'+'conf_data'+'\t:\tSTD_LOGIC_VECTOR(' +
              str(tile_counter)+' downto 0);', file=file)

    if ConfigBitMode == 'frame_based':
        #        for y in range(y_tiles):
        #            for x in range(x_tiles):
        #                if (fabric[y][x]) != 'NULL':
        #                    TileConfigBits = GetNoConfigBitsFromFile(str(fabric[y][x])+'_tile.vhdl')
        #                    if TileConfigBits != 'NULL' and int(TileConfigBits) != 0:
        #                        print('signal Tile_X'+str(x)+'Y'+str(y)+'_ConfigBits \t:\t std_logic_vector('+TileConfigBits+' -1 downto '+str(0)+' );', file=file)

        # FrameData       =>     Tile_Y3_FrameData,
        # FrameStrobe      =>     Tile_X1_FrameStrobe
        # MaxFramesPerCol : integer := 20;
        # FrameBitsPerRow : integer := 32;
        for y in range(y_tiles):
            print('signal Tile_Y'+str(y) +
                  '_FrameData \t:\t std_logic_vector(FrameBitsPerRow -1 downto 0);', file=file)
        for x in range(x_tiles):
            print('signal Tile_X'+str(x) +
                  '_FrameStrobe \t:\t std_logic_vector(MaxFramesPerCol -1 downto 0);', file=file)

    print('\n-- tile-to-tile signal declarations\n', file=file)
    for y in range(y_tiles):
        for x in range(x_tiles):
            if (fabric[y][x]) != 'NULL':
                # get the top dimension index that describes the tile type (given by fabric[y][x])
                # for line in TileTypeOutputPorts[TileTypes.index(fabric[y][x])]:
                # for line in TileTypeOutputPorts[TileTypes.index(fabric[y][x])]:
                # for line in TileTypeOutputPorts[TileTypes.index(fabric[y][x])]:
                for line in TileTypeOutputPorts[TileTypes.index(fabric[y][x])]:
                    # line contains something like "E2BEG : std_logic_vector( 7 downto 0 )" so I use split on '('
                    SignalName, Vector = re.split('\(', line)
                    # print('DEBUG line: ', line, file=file)
                    # print('DEBUG SignalName: ', SignalName, file=file)
                    # print('DEBUG Vector: ', Vector, file=file)
                    # Vector = re.sub('--.*', '', Vector)

                    print('signal Tile_X'+str(x)+'Y'+str(y)+'_'+SignalName +
                          '\t:\t std_logic_vector('+Vector+';', file=file)

    # VHDL architecture body
    print('\nbegin\n', file=file)

    # top configuration data daisy chaining
    # this is copy and paste from tile code generation (so we can modify this here without side effects
    if ConfigBitMode == 'FlipFlopChain':
        print('-- top configuration data daisy chaining', file=file)
        print('conf_data(conf_data\'low) <= CONFin; -- conf_data\'low=0 and CONFin is from tile entity', file=file)
        print('CONFout <= conf_data(conf_data\'high); -- CONFout is from tile entity', file=file)

    if ConfigBitMode == 'frame_based':
        for y in range(y_tiles):
            print('Tile_Y'+str(y)+'_FrameData \t<=\t FrameData((FrameBitsPerRow*(' +
                  str(y)+'+1)) -1 downto FrameBitsPerRow*'+str(y)+');', file=file)
        for x in range(x_tiles):
            print('Tile_X'+str(x)+'_FrameStrobe \t<=\t FrameStrobe((MaxFramesPerCol*(' +
                  str(x)+'+1)) -1 downto MaxFramesPerCol*'+str(x)+');', file=file)

    # VHDL tile instantiations
    tile_counter = 0
    ExternalPorts_counter = 0
    print('-- tile instantiations\n', file=file)
    for y in range(y_tiles):
        for x in range(x_tiles):
            if (fabric[y][x]) != 'NULL':
                EntityName = GetComponentEntityNameFromFile(
                    str(fabric[y][x])+'_tile.vhdl')
                print('Tile_X'+str(x)+'Y'+str(y)+'_' +
                      EntityName+' : '+EntityName, file=file)
                print('\tPort Map(', file=file)
                TileInputs, TileOutputs = GetComponentPortsFromFile(
                    str(fabric[y][x])+'_tile.vhdl')
                # print('DEBUG TileInputs: ', TileInputs)
                # print('DEBUG TileOutputs: ', TileOutputs)
                TilePorts = []
                TilePortsDebug = []
                # for connecting the instance, we write the tile ports in the order all inputs and all outputs
                for port in TileInputs + TileOutputs:
                    # GetComponentPortsFromFile returns vector information that starts with "(..." and we throw that away
                    # However the vector information is still interesting for debug purpose
                    TilePorts.append(
                        re.sub(' ', '', (re.sub('\(.*', '', port, flags=re.IGNORECASE))))
                    TilePortsDebug.append(port)

                # now we get the connecting input signals in the order NORTH EAST SOUTH WEST (order is given in fabric.csv)
                # from the adjacent tiles. For example, a NorthEnd-port is connected to a SouthBeg-port on tile Y+1
                # note that fabric[y][x] has its origin [0][0] in the top left corner
                TileInputSignal = []
                TileInputSignalCountPerDirection = []
                # IMPORTANT: we have to go through the following in NORTH EAST SOUTH WEST order
                # NORTH direction: get the NiBEG wires from tile y+1, because they drive NiEND
                if y < (y_tiles-1):
                    if (fabric[y+1][x]) != 'NULL':
                        TileInputs, TileOutputs = GetComponentPortsFromFile(
                            str(fabric[y+1][x])+'_tile.vhdl', filter='NORTH')
                        for port in TileOutputs:
                            TileInputSignal.append(
                                'Tile_X'+str(x)+'Y'+str(y+1)+'_'+port)
                        if TileOutputs == []:
                            TileInputSignalCountPerDirection.append(0)
                        else:
                            TileInputSignalCountPerDirection.append(
                                len(TileOutputs))
                    else:
                        TileInputSignalCountPerDirection.append(0)
                else:
                    TileInputSignalCountPerDirection.append(0)
                # EAST direction: get the EiBEG wires from tile x-1, because they drive EiEND
                if x > 0:
                    if (fabric[y][x-1]) != 'NULL':
                        TileInputs, TileOutputs = GetComponentPortsFromFile(
                            str(fabric[y][x-1])+'_tile.vhdl', filter='EAST')
                        for port in TileOutputs:
                            TileInputSignal.append(
                                'Tile_X'+str(x-1)+'Y'+str(y)+'_'+port)
                        if TileOutputs == []:
                            TileInputSignalCountPerDirection.append(0)
                        else:
                            TileInputSignalCountPerDirection.append(
                                len(TileOutputs))
                    else:
                        TileInputSignalCountPerDirection.append(0)
                else:
                    TileInputSignalCountPerDirection.append(0)
                # SOUTH direction: get the SiBEG wires from tile y-1, because they drive SiEND
                if y > 0:
                    if (fabric[y-1][x]) != 'NULL':
                        TileInputs, TileOutputs = GetComponentPortsFromFile(
                            str(fabric[y-1][x])+'_tile.vhdl', filter='SOUTH')
                        for port in TileOutputs:
                            TileInputSignal.append(
                                'Tile_X'+str(x)+'Y'+str(y-1)+'_'+port)
                        if TileOutputs == []:
                            TileInputSignalCountPerDirection.append(0)
                        else:
                            TileInputSignalCountPerDirection.append(
                                len(TileOutputs))
                    else:
                        TileInputSignalCountPerDirection.append(0)
                else:
                    TileInputSignalCountPerDirection.append(0)
                # WEST direction: get the WiBEG wires from tile x+1, because they drive WiEND
                if x < (x_tiles-1):
                    if (fabric[y][x+1]) != 'NULL':
                        TileInputs, TileOutputs = GetComponentPortsFromFile(
                            str(fabric[y][x+1])+'_tile.vhdl', filter='WEST')
                        for port in TileOutputs:
                            TileInputSignal.append(
                                'Tile_X'+str(x+1)+'Y'+str(y)+'_'+port)
                        if TileOutputs == []:
                            TileInputSignalCountPerDirection.append(0)
                        else:
                            TileInputSignalCountPerDirection.append(
                                len(TileOutputs))
                    else:
                        TileInputSignalCountPerDirection.append(0)
                else:
                    TileInputSignalCountPerDirection.append(0)
                # at this point, TileInputSignal is carrying all the driver signals from the surrounding tiles (the BEG signals of those tiles)
                # for example when we are on Tile_X2Y2, the first entry could be "Tile_X2Y3_N1BEG( 3 downto 0 )"
                # for element in TileInputSignal:
                    # print('DEBUG TileInputSignal :'+'Tile_X'+str(x)+'Y'+str(y), element)

                # the output signals are named after the output ports
                TileOutputSignal = []
                TileInputsCountPerDirection = []
                # as for the VHDL signal generation, we simply add a prefix like "Tile_X1Y0_" to the begin port
                # for port in TileOutputs:
                # TileOutputSignal.append('Tile_X'+str(x)+'Y'+str(y)+'_'+port)
                if (fabric[y][x]) != 'NULL':
                    TileInputs, TileOutputs = GetComponentPortsFromFile(
                        str(fabric[y][x])+'_tile.vhdl', filter='NORTH')
                    for port in TileOutputs:
                        TileOutputSignal.append(
                            'Tile_X'+str(x)+'Y'+str(y)+'_'+port)
                    TileInputsCountPerDirection.append(len(TileInputs))
                    TileInputs, TileOutputs = GetComponentPortsFromFile(
                        str(fabric[y][x])+'_tile.vhdl', filter='EAST')
                    for port in TileOutputs:
                        TileOutputSignal.append(
                            'Tile_X'+str(x)+'Y'+str(y)+'_'+port)
                    TileInputsCountPerDirection.append(len(TileInputs))
                    TileInputs, TileOutputs = GetComponentPortsFromFile(
                        str(fabric[y][x])+'_tile.vhdl', filter='SOUTH')
                    for port in TileOutputs:
                        TileOutputSignal.append(
                            'Tile_X'+str(x)+'Y'+str(y)+'_'+port)
                    TileInputsCountPerDirection.append(len(TileInputs))
                    TileInputs, TileOutputs = GetComponentPortsFromFile(
                        str(fabric[y][x])+'_tile.vhdl', filter='WEST')
                    for port in TileOutputs:
                        TileOutputSignal.append(
                            'Tile_X'+str(x)+'Y'+str(y)+'_'+port)
                    TileInputsCountPerDirection.append(len(TileInputs))
                # at this point, TileOutputSignal is carrying all the signal names that will be driven by the present tile
                # for example when we are on Tile_X2Y2, the first entry could be "Tile_X2Y2_W1BEG( 3 downto 0 )"
                # for element in TileOutputSignal:
                    # print('DEBUG TileOutputSignal :'+'Tile_X'+str(x)+'Y'+str(y), element)

                if (fabric[y][x]) != 'NULL':    # looks like this conditional is redundant
                    TileInputs, TileOutputs = GetComponentPortsFromFile(
                        str(fabric[y][x])+'_tile.vhdl')
                # example: W6END( 11 downto 0 ), N1BEG( 3 downto 0 ), ...
                # meaning: the END-ports are the tile inputs followed by the actual tile output ports (typically BEG)
                # this is essentially the left side (the component ports) of the component instantiation

                CheckFailed = False
                # sanity check: The number of input ports has to match the TileInputSignal per direction (N,E,S,W)
                if (fabric[y][x]) != 'NULL':
                    for k in range(0, 4):

                        if TileInputsCountPerDirection[k] != TileInputSignalCountPerDirection[k]:
                            print('ERROR: component input missmatch in '+str(
                                All_Directions[k])+' direction for Tile_X'+str(x)+'Y'+str(y)+' of type '+str(fabric[y][x]))
                            CheckFailed = True
                    if CheckFailed == True:
                        print('Error in function GenerateFabricVHDL')
                        print('DEBUG:TileInputs: ', TileInputs)
                        print('DEBUG:TileInputSignal: ', TileInputSignal)
                        print('DEBUG:TileOutputs: ', TileOutputs)
                        print('DEBUG:TileOutputSignal: ', TileOutputSignal)
                        # raise ValueError('Error in function GenerateFabricVHDL')
                # the output ports are derived from the same list and should therefore match automatically

                # for element in (TileInputs+TileOutputs):
                    # print('DEBUG TileInputs+TileOutputs :'+'Tile_X'+str(x)+'Y'+str(y)+'element:', element)

                if (fabric[y][x]) != 'NULL':    # looks like this conditional is redundant
                    for k in range(0, len(TileInputs)):
                        PortName = re.sub('\(.*', '', TileInputs[k])
                        print('\t'+PortName+'\t=> ' +
                              TileInputSignal[k]+',', file=file)
                        # print('DEBUG_INPUT: '+PortName+'\t=> '+TileInputSignal[k]+',')
                    for k in range(0, len(TileOutputs)):
                        PortName = re.sub('\(.*', '', TileOutputs[k])
                        print('\t'+PortName+'\t=> ' +
                              TileOutputSignal[k]+',', file=file)
                        # print('DEBUG_OUTPUT: '+PortName+'\t=> '+TileOutputSignal[k]+',')

                # Check if this tile uses IO-pins that have to be connected to the top-level entity
                CurrentTileExternalPorts = GetComponentPortsFromFile(
                    fabric[y][x]+'_tile.vhdl', port='external')
                if CurrentTileExternalPorts != []:
                    print(
                        '\t -- tile IO port which gets directly connected to top-level tile entity', file=file)
                    for item in CurrentTileExternalPorts:
                        # we need the PortName and the PortDefinition (everything after the ':' separately
                        PortName = re.sub('\:.*', '', item)
                        substitutions = {" ": "", "\t": ""}
                        PortName = (replace(PortName, substitutions))
                        PortDefinition = re.sub('^.*\:', '', item)
                        # ExternalPorts was populated when writing the fabric top level entity
                        print('\t\t'+PortName+' => ',
                              ExternalPorts[ExternalPorts_counter], ',', file=file)
                        ExternalPorts_counter += 1

                if ConfigBitMode == 'FlipFlopChain':
                    GenerateVHDL_Conf_Instantiation(
                        file=file, counter=tile_counter, close=True)
                if ConfigBitMode == 'frame_based':
                    if (fabric[y][x]) != 'NULL':
                        TileConfigBits = GetNoConfigBitsFromFile(
                            str(fabric[y][x])+'_tile.vhdl')
                        if TileConfigBits != 'NULL':
                            if int(TileConfigBits) == 0:

                                # print('\t\t ConfigBits => (others => \'-\') );\n', file=file)

                                # the next one is fixing the fact the the last port assignment in vhdl is not allowed to have a ','
                                # this is a bit ugly, but well, vhdl is ugly too...
                                last_pos = file.tell()
                                for k in range(20):
                                    # scan character by character backwards and look for ','
                                    file.seek(last_pos - k)
                                    my_char = file.read(1)
                                    if my_char == ',':
                                        # place seek pointer to last ',' position and overwrite with a space
                                        file.seek(last_pos - k)
                                        print(' ', end='', file=file)
                                        break                            # stop scan

                                # go back to usual...
                                file.seek(0, os.SEEK_END)

                                print('\t\t );\n', file=file)
                            else:
                                print('\t\tFrameData  \t =>\t '+'Tile_Y' +
                                      str(y)+'_FrameData, ', file=file)
                                print('\t\tFrameStrobe \t =>\t '+'Tile_X' +
                                      str(x)+'_FrameStrobe  ); \n', file=file)
                                #print('\t\t ConfigBits => ConfigBits ( '+str(TileConfigBits)+' -1 downto '+str(0)+' ) );\n', file=file)
                                ### BEL_ConfigBitsCounter = BEL_ConfigBitsCounter + int(BEL_ConfigBits)
                tile_counter += 1
    print('\n'+'end Behavioral;'+'\n', file=file)
    return


def takes_list(a_string, a_list):
    print('first debug (a_list):', a_list, 'string:', a_string)
    for item in a_list:
        print('hello debug:', item, 'string:', a_string)


def GenTileSwitchMatrixVerilog(tile, CSV_FileName, file):
    print('### Read '+str(tile)+' csv file ###')
    CSVFile = [i.strip('\n').split(',') for i in open(CSV_FileName)]
    # clean comments empty lines etc. in the mapping file
    CSVFile = RemoveComments(CSVFile)
    # sanity check if we have the right CSV file
    if tile != CSVFile[0][0]:
        raise ValueError(
            'top left element in CSV file does not match tile type in function GenTileSwitchMatrixVerilog')

    # we check if all columns contain at least one entry
    # basically that a wire entering the switch matrix can also leave that switch matrix.
    # When generating the actual multiplexers, we run the same test on the rows...
    for x in range(1, len(CSVFile[0])):
        ColBitCounter = 0
        for y in range(1, len(CSVFile)):
            if CSVFile[y][x] == '1':  # column-by-column scan
                ColBitCounter += 1
        if ColBitCounter == 0:  # if we never counted, it may point to a problem
            print('WARNING: input port '+CSVFile[0][x]+' of switch matrix in Tile ' +
                  CSVFile[0][0]+' is not used (from function GenTileSwitchMatrixVerilog)')

    # we pass the NumberOfConfigBits as a comment in the beginning of the file.
    # This simplifies it to generate the configuration port only if needed later when building the fabric where we are only working with the Verilog files
    GlobalConfigBitsCounter = 0
    mux_size_list = []
    for line in CSVFile[1:]:
        # we first count the number of multiplexer inputs
        mux_size = 0
        for port in line[1:]:
            if port != '0':
                mux_size += 1
        mux_size_list.append(mux_size)
        if mux_size >= 2:
            GlobalConfigBitsCounter = GlobalConfigBitsCounter + \
                int(math.ceil(math.log2(mux_size)))
    print('//NumberOfConfigBits:'+str(GlobalConfigBitsCounter), file=file)
    # Verilog header
    module = tile+'_switch_matrix'
    module_header_ports = ''

    ports = []
    for port in CSVFile[0][1:]:
        # the following conditional is used to capture GND and VDD to not sow up in the switch matrix port list
        if re.search('^GND', port, flags=re.IGNORECASE) or re.search('^VCC', port, flags=re.IGNORECASE) or re.search('^VDD', port, flags=re.IGNORECASE):
            pass  # maybe needed one day
        else:
            ports.append(port)
    # output ports
    for line in CSVFile[1:]:
        ports.append(line[0])
    module_header_ports = ", ".join(ports)

    if GlobalConfigBitsCounter > 0:
        if ConfigBitMode == 'FlipFlopChain':
            module_header_ports += ', MODE, CONFin, CONFout, CLK'
        elif ConfigBitMode == 'frame_based':
            module_header_ports += ', ConfigBits, ConfigBits_N'
    else:
        module_header_ports += ''

    if (ConfigBitMode == 'FlipFlopChain'):
        GenerateVerilog_Header(module_header_ports, file, module,
                               package=Package, NoConfigBits=str(GlobalConfigBitsCounter))
    else:
        GenerateVerilog_Header(module_header_ports, file, module,
                               package='', NoConfigBits=str(GlobalConfigBitsCounter))

    # input ports
    print('\t // switch matrix inputs', file=file)
    # CSVFile[0][1:]:   starts in the first row from the second element
    for port in CSVFile[0][1:]:
        # the following conditional is used to capture GND and VDD to not sow up in the switch matrix port list
        # NOTE: if you change this to allow more hanging ports like this, you'll need to update the PnR flows (at time of writing, just search for occurences of 'GNDRE' to find these bits)
        if re.search('^GND', port, flags=re.IGNORECASE) or re.search('^VCC', port, flags=re.IGNORECASE) or re.search('^VDD', port, flags=re.IGNORECASE):
            pass  # maybe needed one day
        else:
            print('\tinput '+port+';', file=file)
    # output ports
    for line in CSVFile[1:]:
        print('\toutput '+line[0]+';', file=file)
    # this is a shared text block finishes the header and adds configuration port
    if GlobalConfigBitsCounter > 0:
        GenerateVerilog_PortsFooter(file, module, ConfigPort=True)
    else:
        GenerateVerilog_PortsFooter(file, module, ConfigPort=False)

    # parameter declaration
    # we may use the following in the switch matrix for providing '0' and '1' to a mux input:
    print('\tparameter GND0 = 1\'b0;', file=file)
    print('\tparameter GND = 1\'b0;', file=file)
    print('\tparameter VCC0 = 1\'b1;', file=file)
    print('\tparameter VCC = 1\'b1;', file=file)
    print('\tparameter VDD0 = 1\'b1;', file=file)
    print('\tparameter VDD = 1\'b1;', file=file)
    print('\t', file=file)

    # signal declaration
    for k in range(1, len(CSVFile), 1):
        print('\twire ['+str(mux_size_list[k-1])+'-1:0] ' +
              CSVFile[k][0]+'_input'+';', file=file)

    ### SwitchMatrixDebugSignals ### SwitchMatrixDebugSignals ###
    ### SwitchMatrixDebugSignals ### SwitchMatrixDebugSignals ###
    if SwitchMatrixDebugSignals == True:
        print('', file=file)
        for line in CSVFile[1:]:
            # we first count the number of multiplexer inputs
            mux_size = 0
            for port in line[1:]:
                if port != '0':
                    mux_size += 1
            if mux_size >= 2:
                print('\twire ['+str(int(math.ceil(math.log2(mux_size)))) +
                      '-1:0] '+'DEBUG_select_'+str(line[0])+';', file=file)
    ### SwitchMatrixDebugSignals ### SwitchMatrixDebugSignals ###
    ### SwitchMatrixDebugSignals ### SwitchMatrixDebugSignals ###

#    print('debug', file=file)
#
#    mux_size_list = []
#    ConfigBitsCounter = 0
#    for line in CSVFile[1:]:
#        # we first count the number of multiplexer inputs
#        mux_size=0
#        for port in line[1:]:
#            # print('debug: ',port)
#            if port != '0':
#                mux_size += 1
#        mux_size_list.append(mux_size)
#        if mux_size >= 2:
#            print('signal \t ',line[0]+'_input','\t:\t std_logic_vector(',str(mux_size),'- 1 downto 0 );', file=file)
#            # "mux_size" tells us the number of mux inputs and "int(math.ceil(math.log2(mux_size)))" the number of configuration bits
#            # we count all bits needed to declare a corresponding shift register
#            ConfigBitsCounter = ConfigBitsCounter + int(math.ceil(math.log2(mux_size)))
    print('\n// The configuration bits (if any) are just a long shift register', file=file)
    print('\n// This shift register is padded to an even number of flops/latches', file=file)
    # we are only generate configuration bits, if we really need configurations bits
    # for example in terminating switch matrices at the fabric borders, we may just change direction without any switching
    if GlobalConfigBitsCounter > 0:
        if ConfigBitMode == 'ff_chain':
            print('\twire ['+str(GlobalConfigBitsCounter) +
                  '-1:0]'+' ConfigBits;', file=file)
        elif ConfigBitMode == 'FlipFlopChain':
            # print('DEBUG DEBUG DEBUG DEBUG DEBUG DEBUG DEBUG DEBUG ConfigBitMode == FlipFlopChain')
            # we pad to an even number of bits: (int(math.ceil(ConfigBitCounter/2.0))*2)
            print('\twire ['+str(int(math.ceil(GlobalConfigBitsCounter/2.0))
                  * 2)+'-1:0]'+' ConfigBits;', file=file)
            print('\twire ['+str(int(math.ceil(GlobalConfigBitsCounter/2.0))
                  * 2)+'-1:0]'+' ConfigBitsInput;', file=file)

    # the configuration bits shift register
    # again, we add this only if needed
    if GlobalConfigBitsCounter > 0:
        if ConfigBitMode == 'ff_chain':
            print('// the configuration bits shift register', file=file)
            print('\t'+'always @ (posedge CLK)', file=file)
            print('\t'+'begin', file=file)
            print('\t'+'\t'+'if (MODE=1b\'1) begin    //configuration mode', file=file)
            print('\t'+'\t'+'\t'+'ConfigBits <= {CONFin,ConfigBits['+str(
                GlobalConfigBitsCounter)+'-1:1]};', file=file)
            print('\t'+'\t'+'end', file=file)
            print('\t'+'end', file=file)
            print('', file=file)
            print(
                '\tassign CONFout = ConfigBits['+str(GlobalConfigBitsCounter)+'-1];', file=file)
            print('\n', file=file)

# L:for k in 0 to 196 generate
        # inst_LHQD1a : LHQD1
        # Port Map(
        # D    => ConfigBitsInput(k*2),
        # E    => CLK,
        # Q    => ConfigBits(k*2) ) ;

        # inst_LHQD1b : LHQD1
            # Port Map(
            # D    => ConfigBitsInput((k*2)+1),
            # E    => MODE,
            # Q    => ConfigBits((k*2)+1) );
# end generate;
        elif ConfigBitMode == 'FlipFlopChain':
            print('\tgenvar k;\n', file=file)
            # print('DEBUG DEBUG DEBUG DEBUG DEBUG DEBUG DEBUG DEBUG ConfigBitMode == FlipFlopChain')
            print('\tassign ConfigBitsInput = {ConfigBits['+str(
                int(math.ceil(GlobalConfigBitsCounter/2.0))*2)+'-1-1:0],CONFin};\n', file=file)
            print('\t// for k in 0 to Conf/2 generate', file=file)
            print('\tfor (k=0; k<'+str(int(math.ceil(GlobalConfigBitsCounter/2.0)
                                           )-1)+'; k=k+1) begin: L', file=file)
            print('\t\t'+'LHQD1 inst_LHQD1a(', file=file)
            print('\t\t'+'.D(ConfigBitsInput[k*2]),', file=file)
            print('\t\t'+'.E(CLK),', file=file)
            print('\t\t'+'.Q(ConfigBits[k*2])', file=file)
            print('\t\t);', file=file)
            print('', file=file)
            print('\t\t'+'LHQD1 inst_LHQD1b(', file=file)
            print('\t\t'+'.D(ConfigBitsInput[(k*2)+1]),', file=file)
            print('\t\t'+'.E(MODE),', file=file)
            print('\t\t'+'.Q(ConfigBits[(k*2)+1])', file=file)
            print('\t\t);', file=file)
            print('\tend\n', file=file)
            print('\tassign CONFout = ConfigBits['+str(
                int(math.ceil(GlobalConfigBitsCounter/2.0))*2)+'-1];', file=file)
            print('\n', file=file)

    # the switch matrix implementation
    # we use the following variable to count the configuration bits of a long shift register which actually holds the switch matrix configuration
    ConfigBitstreamPosition = 0
    for line in CSVFile[1:]:
        # we first count the number of multiplexer inputs
        mux_size = 0
        for port in line[1:]:
            # print('debug: ',port)
            if port != '0':
                mux_size += 1

        print('// switch matrix multiplexer ',
              line[0], '\t\tMUX-'+str(mux_size), file=file)

        if mux_size == 0:
            print('// WARNING unused multiplexer MUX-'+str(line[0]), file=file)
            print('WARNING: unused multiplexer MUX-' +
                  str(line[0])+' in tile '+str(CSVFile[0][0]))

        # just route through : can be used for auxiliary wires or diagonal routing (Manhattan, just go to a switch matrix when turning
        # can also be used to tap a wire. A double with a mid is nothing else as a single cascaded with another single where the second single has only one '1' to cascade from the first single
        if mux_size == 1:
            port_index = 0
            for port in line[1:]:
                port_index += 1
                if port == '1':
                    print('\tassign '+line[0]+' = ' +
                          CSVFile[0][port_index]+';', file=file)
                elif port == 'l' or port == 'L':
                    print('\tassign '+line[0], ' = 1b\'0;', file=file)
                elif port == 'h' or port == 'H':
                    print('\tassign '+line[0], ' = 1b\'1;', file=file)
                elif port == '0':
                    pass  # we add this for the following test to throw an error is an unexpected character is used
                else:
                    raise ValueError(
                        'wrong symbol in CSV file (must be 0, 1, H, or L) when executing function GenTileSwitchMatrixVerilog')
        # this is the case for a configurable switch matrix multiplexer
        if mux_size >= 2:
            if int(GenerateDelayInSwitchMatrix) > 0:
                # print('\tassign #'+str(GenerateDelayInSwitchMatrix)+' '+line[0]+'_input'+' = {', end='', file=file)
                print('\tassign '+line[0]+'_input'+' = {', end='', file=file)
            else:
                print('\tassign '+line[0]+'_input'+' = {', end='', file=file)
            port_index = 0
            inputs_so_far = 0
            # the reversed() changes the direction that we iterate over the line list.
            # I changed it such that the left-most entry is located at the end of the concatenated vector for the multiplexing
            # This was done such that the index from left-to-right in the adjacency matrix corresponds with the multiplexer select input (index)
            # remove "len(line)-" if you remove the reversed(..)
            for port in reversed(line[1:]):
                port_index += 1
                if port != '0':
                    inputs_so_far += 1
                    print(CSVFile[0][len(line)-port_index], end='', file=file)
                    # again the "len(line)-" is needed as we iterate in reverse direction over the line list.
                    # remove "len(line)-" if you remove the reversed(..)
                    if inputs_so_far == mux_size:
                        print('};', file=file)
                    else:
                        print(',', end='', file=file)
            # int(math.ceil(math.log2(inputs_so_far))) tells us how many configuration bits a multiplexer takes
            old_ConfigBitstreamPosition = ConfigBitstreamPosition
            ConfigBitstreamPosition = ConfigBitstreamPosition + \
                int(math.ceil(math.log2(inputs_so_far)))

            # we have full custom MUX-4 and MUX-16 for which we have to generate code like:
# Verilog example custom MUX4
# inst_MUX4PTv4_J_l_AB_BEG1 : MUX4PTv4
    # Port Map(
    # IN1  => J_l_AB_BEG1_input(0),
    # IN2  => J_l_AB_BEG1_input(1),
    # IN3  => J_l_AB_BEG1_input(2),
    # IN4  => J_l_AB_BEG1_input(3),
    # S1   => ConfigBits(low_362),
    # S2   => ConfigBits(low_362 + 1,
    # O    => J_l_AB_BEG1 );
    # CUSTOM Multiplexers for switch matrix
    # CUSTOM Multiplexers for switch matrix
    # CUSTOM Multiplexers for switch matrix

            num_gnd = 0

            if (MultiplexerStyle == 'custom') and (mux_size > 2 and mux_size <= 4):
                MuxComponentName = 'cus_mux41_buf'
                num_gnd = 4-mux_size
            if (MultiplexerStyle == 'custom') and (mux_size > 8 and mux_size <= 16):
                MuxComponentName = 'cus_mux161_buf'
                num_gnd = 16-mux_size
            if (MultiplexerStyle == 'custom') and (mux_size > 4 and mux_size <= 8):
                MuxComponentName = 'cus_mux81_buf'
                num_gnd = 8-mux_size
            if (MultiplexerStyle == 'custom') and (mux_size == 2):
                MuxComponentName = 'my_mux2'
            if (MultiplexerStyle == 'custom') and (mux_size == 4 or mux_size == 16 or mux_size == 8):
                # cus_mux41
                print('\t'+MuxComponentName+' inst_'+MuxComponentName +
                      '_'+line[0]+' ('+'\n', end='', file=file)
                # Port Map(
                # IN1  => J_l_AB_BEG1_input(0),
                # IN2  => J_l_AB_BEG1_input(1), ...
                for k in range(0, mux_size):
                    print('\t'+'.A'+str(k)+' (' +
                          line[0]+'_input['+str(k)+']),\n', end='', file=file)
                # S1   => ConfigBits(low_362),
                # S2   => ConfigBits(low_362 + 1, ...
                for k in range(0, (math.ceil(math.log2(mux_size)))):
                    print('\t'+'.S'+str(k)+' (ConfigBits['+str(
                        old_ConfigBitstreamPosition)+'+'+str(k)+']),\n', end='', file=file)
                    print('\t'+'.S'+str(k)+'N (ConfigBits_N['+str(
                        old_ConfigBitstreamPosition)+'+'+str(k)+']),\n', end='', file=file)
                print('\t'+'.X ('+line[0]+')\n', end='', file=file)
                print('\t);\n', file=file)
            elif (MultiplexerStyle == 'custom') and (mux_size == 2):
                # inst_MUX4PTv4_J_l_AB_BEG1 : MUX4PTv4
                print('\t'+MuxComponentName+' inst_'+MuxComponentName +
                      '_'+line[0]+' ('+'\n', end='', file=file)
                for k in range(0, mux_size):
                    print('\t'+'.A'+str(k)+' (' +
                          line[0]+'_input['+str(k)+']),\n', end='', file=file)
                for k in range(0, (math.ceil(math.log2(mux_size)))):
                    print(
                        '\t'+'.S (ConfigBits['+str(old_ConfigBitstreamPosition)+'+'+str(k)+']),\n', end='', file=file)
                print('\t'+'.X ('+line[0]+')\n', end='', file=file)
                print('\t);\n', file=file)
            else:        # generic multiplexer
                if MultiplexerStyle == 'custom':
                    print('HINT: creating a MUX-'+str(mux_size)+' for port ' +
                          line[0]+' in switch matrix for tile '+CSVFile[0][0])

                    print('\t'+MuxComponentName+' inst_'+MuxComponentName +
                          '_'+line[0]+' ('+'\n', end='', file=file)
                    for k in range(0, mux_size):
                        print(
                            '\t'+'.A'+str(k)+' ('+line[0]+'_input['+str(k)+']),\n', end='', file=file)
                    for k in range(num_gnd):
                        print('\t'+'.A'+str(k+mux_size) +
                              ' (GND0),\n', end='', file=file)
                    for k in range(0, (math.ceil(math.log2(mux_size)))):
                        print('\t'+'.S'+str(k)+' (ConfigBits['+str(
                            old_ConfigBitstreamPosition)+'+'+str(k)+']),\n', end='', file=file)
                        print('\t'+'.S'+str(k)+'N (ConfigBits_N['+str(
                            old_ConfigBitstreamPosition)+'+'+str(k)+']),\n', end='', file=file)
                    print('\t'+'.X ('+line[0]+')\n', end='', file=file)
                    print('\t);\n', file=file)
                else:
                    print('\tassign '+line[0]+' = ' +
                          line[0]+'_input[', end='', file=file)
                    print('ConfigBits['+str(ConfigBitstreamPosition-1) +
                          ':'+str(old_ConfigBitstreamPosition)+']];', file=file)
                    print(' ', file=file)

    ### SwitchMatrixDebugSignals ### SwitchMatrixDebugSignals ###
    ### SwitchMatrixDebugSignals ### SwitchMatrixDebugSignals ###
    if SwitchMatrixDebugSignals == True:
        ConfigBitstreamPosition = 0
        for line in CSVFile[1:]:
            # we first count the number of multiplexer inputs
            mux_size = 0
            for port in line[1:]:
                if port != '0':
                    mux_size += 1
            if mux_size >= 2:
                old_ConfigBitstreamPosition = ConfigBitstreamPosition
                ConfigBitstreamPosition = ConfigBitstreamPosition + \
                    int(math.ceil(math.log2(mux_size)))
                print('\tassign DEBUG_select_'+line[0]+' = ConfigBits['+str(
                    ConfigBitstreamPosition-1)+':'+str(old_ConfigBitstreamPosition)+'];', file=file)
    ### SwitchMatrixDebugSignals ### SwitchMatrixDebugSignals ###
    ### SwitchMatrixDebugSignals ### SwitchMatrixDebugSignals ###

    # just the final end of architecture
    print('\n'+'endmodule', file=file)
    return


def GenerateConfigMemVerilog(tile_description, module, file):
    # count total number of configuration bits for tile
    GlobalConfigBitsCounter = 0
    for line in tile_description:
        if (line[0] == 'BEL') or (line[0] == 'MATRIX'):
            if (GetNoConfigBitsFromFile(line[VHDL_file_position])) != 'NULL':
                GlobalConfigBitsCounter = GlobalConfigBitsCounter + \
                    int(GetNoConfigBitsFromFile(line[VHDL_file_position]))

    # we use a file to describe the exact configuration bits to frame mapping
    # the following command generates an init file with a simple enumerated default mapping (e.g. 'LUT4AB_ConfigMem.init.csv')
    # if we run this function again, but have such a file (without the .init), then that mapping will be used
    MappingFile = GenerateConfigMemInit(
        tile_description, module, file, GlobalConfigBitsCounter)

    # test if we have a bitstream mapping file
    # if not, we will take the default, which was passed on from GenerateConfigMemInit
    if os.path.exists(module+'.csv'):
        print('# found bitstream mapping file '+module +
              '.csv'+' for tile '+tile_description[0][0])
        MappingFile = [i.strip('\n').split(',') for i in open(module+'.csv')]

    # clean comments empty lines etc. in the mapping file
    MappingFile = RemoveComments(MappingFile)

    # clean the '_' symbols in the used_bits_mask field (had been introduced to allow for making that a little more readable
    for line in MappingFile:
        # TODO does not like white spaces tabs etc
        # print('DEBUG BEFORE line[used_bits_mask]:',module ,line[frame_name] ,line[used_bits_mask])
        line[used_bits_mask] = re.sub('_', '', line[used_bits_mask])
        # print('DEBUG AFTER line[used_bits_mask]:',module ,line[frame_name] ,line[used_bits_mask])

    # we should have as many lines as we have frames (=MaxFramesPerCol)
    if str(len(MappingFile)) != str(MaxFramesPerCol):
        print('WARNING: the bitstream mapping file has only '+str(len(MappingFile)
                                                                  )+' entries but MaxFramesPerCol is '+str(MaxFramesPerCol))

    # we should have as many lines as we have frames (=MaxFramesPerCol)
    # we also check used_bits_mask (is a vector that is as long as a frame and contains a '1' for a bit used and a '0' if not used (padded)
    UsedBitsCounter = 0
    for line in MappingFile:
        if line[used_bits_mask].count('1') > FrameBitsPerRow:
            raise ValueError('bitstream mapping file '+module +
                             '.csv has to many 1-elements in bitmask for frame : '+line[frame_name])
        if (line[used_bits_mask].count('1') + line[used_bits_mask].count('0')) != FrameBitsPerRow:
            # print('DEBUG LINE: ', line)
            raise ValueError('bitstream mapping file '+module +
                             '.csv has a too long or short bitmask for frame : '+line[frame_name])
        # we also count the used bits over all frames
        UsedBitsCounter += line[used_bits_mask].count('1')
    if UsedBitsCounter != GlobalConfigBitsCounter:
        raise ValueError('bitstream mapping file '+module+'.csv has a bitmask missmatch; bitmask has in total ' +
                         str(UsedBitsCounter)+' 1-values for '+str(GlobalConfigBitsCounter)+' bits')

    # write module
    module_header_ports = 'FrameData, FrameStrobe, ConfigBits, ConfigBits_N'
    CSVFile = ''
    GenerateVerilog_Header(module_header_ports, file, module, package='', NoConfigBits=str(
        GlobalConfigBitsCounter), MaxFramesPerCol=str(MaxFramesPerCol), FrameBitsPerRow=str(FrameBitsPerRow))

    # the port definitions are generic
    print('\tinput [FrameBitsPerRow-1:0] FrameData;', file=file)
    print('\tinput [MaxFramesPerCol-1:0] FrameStrobe;', file=file)
    print('\toutput [NoConfigBits-1:0] ConfigBits;', file=file)
    print('\toutput [NoConfigBits-1:0] ConfigBits_N;', file=file)

    # one_line('frame_name')('frame_index')('bits_used_in_frame')('used_bits_mask')('ConfigBits_ranges')

    # frame signal declaration ONLY for the bits actually used
    UsedFrames = []                # keeps track about the frames that are actually used
    # stores a list of ConfigBits indices in exactly the order defined in the rage statements in the frames
    AllConfigBitsOrder = []
    for line in MappingFile:
        bits_used_in_frame = line[used_bits_mask].count('1')
        if bits_used_in_frame > 0:
            print('\twire ['+str(bits_used_in_frame)+'-1:0] ' +
                  line[frame_name]+';', file=file)
            UsedFrames.append(line[frame_index])

        # The actual ConfigBits are given as address ranges starting at position ConfigBits_ranges
        ConfigBitsOrder = []
        for RangeItem in line[ConfigBits_ranges:]:
            if ':' in RangeItem:        # we have a range
                left, right = re.split(':', RangeItem)
                left = int(left)
                right = int(right)
                if left < right:
                    step = 1
                else:
                    step = -1
                # this makes the python range inclusive, otherwise the last item (which is actually right) would be missing
                right += step
                for k in range(left, right, step):
                    if k in ConfigBitsOrder:
                        raise ValueError(
                            'Configuration bit index '+str(k)+' already allocated in ', module, line[frame_name])
                    else:
                        ConfigBitsOrder.append(int(k))
            elif RangeItem.isdigit():
                if int(RangeItem) in ConfigBitsOrder:
                    raise ValueError('Configuration bit index '+str(RangeItem) +
                                     ' already allocated in ', module, line[frame_name])
                else:
                    ConfigBitsOrder.append(int(RangeItem))
            else:
                # raise ValueError('Range '+str(RangeItem)+' cannot be resolved for frame : '+line[frame_name])
                print('Range '+str(RangeItem) +
                      ' cannot be resolved for frame : '+line[frame_name])
                print('DEBUG:', line)
        if len(ConfigBitsOrder) != bits_used_in_frame:
            raise ValueError(
                'ConfigBitsOrder definition misssmatch: number of 1s in mask do not match ConfigBits_ranges for frame : '+line[frame_name])
        AllConfigBitsOrder += ConfigBitsOrder

    # instantiate latches for only the used frame bits
    print('\n//instantiate frame latches', file=file)
    AllConfigBitsCounter = 0
    for frame in UsedFrames:
        used_bits = MappingFile[int(frame)][int(used_bits_mask)]
        # print('DEBUG: ',module, used_bits,' : ',AllConfigBitsOrder)
        for k in range(FrameBitsPerRow):
            # print('DEBUG: ',module, used_bits,' : ',k, used_bits[k],'AllConfigBitsCounter',AllConfigBitsCounter, str(AllConfigBitsOrder[AllConfigBitsCounter]))
            if used_bits[k] == '1':
                print('\tLHQD1 Inst_'+MappingFile[int(frame)][int(
                    frame_name)]+'_bit'+str(FrameBitsPerRow-1-k)+'(', file=file)
                # The next one is a little tricky:
                # k iterates over the bit_mask left to right from k=0..(FrameBitsPerRow-1) (k=0 is the most left (=first) character
                # But that character represents the MSB inside the frame, which iterates FrameBitsPerRow-1..0
                # bit_mask[0],                    bit_mask[1],                    bit_mask[2], ...
                # FrameData[FrameBitsPerRow-1-0], FrameData[FrameBitsPerRow-1-1], FrameData[FrameBitsPerRow-1-2],
                print(
                    '\t.D(FrameData['+str(FrameBitsPerRow-1-k)+']),', file=file)
                print('\t.E(FrameStrobe['+str(frame)+']),', file=file)
                print(
                    '\t.Q(ConfigBits['+str(AllConfigBitsOrder[AllConfigBitsCounter])+']),', file=file)
                print(
                    '\t.QN(ConfigBits_N['+str(AllConfigBitsOrder[AllConfigBitsCounter])+'])', file=file)
                print('\t);\n', file=file)
                AllConfigBitsCounter += 1

    print('endmodule', file=file)

    return


def GenerateTileVerilog(tile_description, module, file):
    MatrixInputs = []
    MatrixOutputs = []
    TileInputs = []
    TileOutputs = []
    BEL_Inputs = []
    BEL_Outputs = []
    AllJumpWireList = []
    NuberOfSwitchMatricesWithConfigPort = 0
    CLOCK_Tile = False

    # We first check if we need a configuration port
    # Currently we assume that each primitive needs a configuration port
    # However, a switch matrix can have no switch matrix multiplexers
    # (e.g., when only bouncing back in border termination tiles)
    # we can detect this as each switch matrix file contains a comment // NumberOfConfigBits
    # NumberOfConfigBits:0 tells us that the switch matrix does not have a config port
    # TODO: we don't do this and always create a configuration port for each tile. This may dangle the CLK and MODE ports hanging in the air, which will throw a warning
    # TODO: we don't do this and always create a configuration port for each tile. This may dangle the CLK and MODE ports hanging in the air, which will throw a warning
    # TODO: we don't do this and always create a configuration port for each tile. This may dangle the CLK and MODE ports hanging in the air, which will throw a warning
    # TODO: we don't do this and always create a configuration port for each tile. This may dangle the CLK and MODE ports hanging in the air, which will throw a warning

    TileTypeMarker = False
    for line in tile_description:
        if line[0] == 'TILE':
            TileType = line[TileType_position]
            TileTypeMarker = True
    if TileTypeMarker == False:
        raise ValueError(
            'Could not find tile type in function GenerateTileVHDL')

    # the VHDL initial header generation is shared until the Port
    # in order to use GenerateVHDL_Header, we have to count the number of configuration bits by scanning all files for the "Generic ( NoConfigBits...
    GlobalConfigBitsCounter = 0
    if ConfigBitMode == 'frame_based':
        for line in tile_description:
            if (line[0] == 'BEL') or (line[0] == 'MATRIX'):
                if (GetNoConfigBitsFromFile(line[VHDL_file_position])) != 'NULL':
                    GlobalConfigBitsCounter = GlobalConfigBitsCounter + \
                        int(GetNoConfigBitsFromFile(line[VHDL_file_position]))
    # GenerateVerilog_Header(file, module, NoConfigBits=str(GlobalConfigBitsCounter))
    module_header_ports_list = GetTileComponentPort_Verilog(
        tile_description, 'NORTH')
    module_header_ports_list.extend(
        GetTileComponentPort_Verilog(tile_description, 'EAST'))
    module_header_ports_list.extend(
        GetTileComponentPort_Verilog(tile_description, 'SOUTH'))
    module_header_ports_list.extend(
        GetTileComponentPort_Verilog(tile_description, 'WEST'))
    module_header_ports = ', '.join(module_header_ports_list)
    ExternalPorts = []
    for line in tile_description:
        if line[0] == 'BEL':
            if len(line) >= 3:        # we use the third column to specify an optional BEL prefix
                BEL_prefix_string = line[BEL_prefix]
            else:
                BEL_prefix_string = ''
            ExternalPorts = ExternalPorts + (GetComponentPortsFromFile(
                line[VHDL_file_position], port='external', BEL_Prefix=BEL_prefix_string+'BEL_prefix_string_marker'))
    SharedExternalPorts = []
    if ExternalPorts != []:
        for item in ExternalPorts:
            if re.search('SHARED_PORT', item):
                shared_port = re.sub(
                    ':.*', '', re.sub('.*BEL_prefix_string_marker', '', item)).strip()
                if shared_port not in SharedExternalPorts:
                    bel_port = re.split(' |	', re.sub(
                        '.*BEL_prefix_string_marker', '', item))
                    if bel_port[0] == 'UserCLK':
                        CLOCK_Tile = True
                    if bel_port[2] == 'in':
                        module_header_ports += ', '+bel_port[0]
                    elif bel_port[2] == 'out':
                        module_header_ports += ', '+bel_port[0]
                    SharedExternalPorts.append(shared_port)
            else:
                bel_port = re.split(' |	', re.sub(
                    'BEL_prefix_string_marker', '', item))
                if bel_port[2] == 'in':
                    module_header_ports += ', '+bel_port[0]
                elif bel_port[2] == 'out':
                    module_header_ports += ', '+bel_port[0]
    if CLOCK_Tile:
        module_header_ports += ', UserCLKo'
    else:
        module_header_ports += ', UserCLK, UserCLKo'
    if ConfigBitMode == 'frame_based':
        if GlobalConfigBitsCounter > 0:
            #module_header_ports += ', FrameData, FrameStrobe'
            module_header_ports += ', FrameData, FrameData_O, FrameStrobe, FrameStrobe_O'
        else:
            module_header_ports += ', FrameStrobe, FrameStrobe_O'
    else:
        if ConfigBitMode == 'FlipFlopChain':
            module_header_ports += ', MODE, CONFin, CONFout, CLK'
        elif ConfigBitMode == 'frame_based':
            module_header_ports += ', ConfigBits, ConfigBits_N'

    # insert CLB, I/O (or whatever BEL) component declaration
    # specified in the fabric csv file after the 'BEL' key word
    # we use this list to check if we have seen a BEL description before so we only insert one component declaration
    BEL_VHDL_riles_processed = []
    module_header_files = []
    for line in tile_description:
        if line[0] == 'BEL':
            Inputs = []
            Outputs = []
            if line[VHDL_file_position] not in BEL_VHDL_riles_processed:
                module_header_files.append(
                    line[VHDL_file_position].replace('vhdl', 'v'))
            BEL_VHDL_riles_processed.append(line[VHDL_file_position])
            # we need the BEL ports (a little later) so we take them on the way
            if len(line) >= 3:        # we use the third column to specify an optional BEL prefix
                BEL_prefix_string = line[BEL_prefix]
            else:
                BEL_prefix_string = ''
            Inputs, Outputs = GetComponentPortsFromFile(
                line[VHDL_file_position], BEL_Prefix=BEL_prefix_string)
            BEL_Inputs = BEL_Inputs + Inputs
            BEL_Outputs = BEL_Outputs + Outputs
    # insert switch matrix component declaration
    # specified in the fabric csv file after the 'MATRIX' key word
    MatrixMarker = False
    for line in tile_description:
        if line[0] == 'MATRIX':
            if MatrixMarker == True:
                raise ValueError(
                    'More than one switch matrix defined for tile '+TileType+'; exeting GenerateTileVHDL')
            NuberOfSwitchMatricesWithConfigPort = NuberOfSwitchMatricesWithConfigPort + \
                GetVerilogDeclarationForFile(line[VHDL_file_position])
            module_header_files.append(
                line[VHDL_file_position].replace('vhdl', 'v'))
            # we need the switch matrix ports (a little later)
            MatrixInputs, MatrixOutputs = GetComponentPortsFromFile(
                line[VHDL_file_position])
            MatrixMarker = True
    if MatrixMarker == False:
        raise ValueError('Could not find switch matrix definition for tyle type ' +
                         TileType+' in function GenerateTileVHDL')
    if ConfigBitMode == 'frame_based' and GlobalConfigBitsCounter > 0:
        module_header_files.append(module+'_ConfigMem.v')

    GenerateVerilog_Header(module_header_ports, file, module, package='', NoConfigBits=str(GlobalConfigBitsCounter), MaxFramesPerCol=str(
        MaxFramesPerCol), FrameBitsPerRow=str(FrameBitsPerRow), module_header_files=module_header_files)

    PrintTileComponentPort_Verilog(tile_description, 'NORTH', file)
    PrintTileComponentPort_Verilog(tile_description, 'EAST', file)
    PrintTileComponentPort_Verilog(tile_description, 'SOUTH', file)
    PrintTileComponentPort_Verilog(tile_description, 'WEST', file)
    # now we have to scan all BELs if they use external pins, because they have to be exported to the tile module
    ExternalPorts = []
    for line in tile_description:
        if line[0] == 'BEL':
            if len(line) >= 3:        # we use the third column to specify an optional BEL prefix
                BEL_prefix_string = line[BEL_prefix]
            else:
                BEL_prefix_string = ''
            ExternalPorts = ExternalPorts + (GetComponentPortsFromFile(
                line[VHDL_file_position], port='external', BEL_Prefix=BEL_prefix_string+'BEL_prefix_string_marker'))
    # if we found BELs with top-level IO ports, we just pass them through
    SharedExternalPorts = []

    if ExternalPorts != []:
        print('\t// Tile IO ports from BELs', file=file)
        for item in ExternalPorts:
            # if a part is flagged with the 'SHARED_PORT' comment, we declare that port only ones
            # we use the string 'BEL_prefix_string_marker' to separate the port name from the prefix
            if re.search('SHARED_PORT', item):
                # we firstly get the plain port name without comments, whitespaces, etc.
                # we place that in the SharedExternalPorts list to check if that port was declared earlier
                shared_port = re.sub(
                    ':.*', '', re.sub('.*BEL_prefix_string_marker', '', item)).strip()
                if shared_port not in SharedExternalPorts:
                    bel_port = re.split(' |	', re.sub(
                        '.*BEL_prefix_string_marker', '', item))
                    if bel_port[2] == 'in':
                        print('\tinput '+bel_port[0]+';', file=file)
                    elif bel_port[2] == 'out':
                        print('\toutput '+bel_port[0]+';', file=file)
                    SharedExternalPorts.append(shared_port)
            else:
                bel_port = re.split(' |	', re.sub(
                    'BEL_prefix_string_marker', '', item))
                if bel_port[2] == 'in':
                    print('\tinput '+bel_port[0]+';', file=file)
                elif bel_port[2] == 'out':
                    print('\toutput '+bel_port[0]+';', file=file)
    if CLOCK_Tile:
        print('\toutput UserCLKo;', file=file)
    else:
        print('\tinput UserCLK;', file=file)
        print('\toutput UserCLKo;', file=file)
    # the rest is a shared text block
    if ConfigBitMode == 'frame_based':
        if GlobalConfigBitsCounter > 0:
            #print('\tinput [FrameBitsPerRow-1:0] FrameData; //CONFIG_PORT this is a keyword needed to connect the tile to the bitstream frame register', file=file)
            #print('\tinput [MaxFramesPerCol-1:0] FrameStrobe; //CONFIG_PORT this is a keyword needed to connect the tile to the bitstream frame register ', file=file)
            print('\tinput [FrameBitsPerRow-1:0] FrameData; //CONFIG_PORT this is a keyword needed to connect the tile to the bitstream frame register', file=file)
            print('\toutput [FrameBitsPerRow-1:0] FrameData_O;', file=file)
            print('\tinput [MaxFramesPerCol-1:0] FrameStrobe; //CONFIG_PORT this is a keyword needed to connect the tile to the bitstream frame register', file=file)
            print('\toutput [MaxFramesPerCol-1:0] FrameStrobe_O;', file=file)
        else:
            # print('\tinput [FrameBitsPerRow-1:0] FrameData; //CONFIG_PORT this is a keyword needed to connect the tile to the bitstream frame register', file=file)
            # print('\toutput [FrameBitsPerRow-1:0] FrameData_O;', file=file)
            print('\tinput [MaxFramesPerCol-1:0] FrameStrobe; //CONFIG_PORT this is a keyword needed to connect the tile to the bitstream frame register', file=file)
            print('\toutput [MaxFramesPerCol-1:0] FrameStrobe_O;', file=file)

        GenerateVerilog_PortsFooter(file, module, ConfigPort=False)
    else:
        GenerateVerilog_PortsFooter(file, module)

    # VHDL signal declarations
    print('//signal declarations', file=file)
    # BEL port wires
    print('//BEL ports (e.g., slices)', file=file)
    for port in (BEL_Inputs + BEL_Outputs):
        print('\twire '+port+';', file=file)
    # Jump wires
    print('//jump wires', file=file)
    for line in tile_description:
        if line[0] == 'JUMP':
            if (line[source_name] == '') or (line[destination_name] == ''):
                raise ValueError(
                    'Either source or destination port for JUMP wire missing in function GenerateTileVHDL')
            # we don't add ports or a corresponding signal name, if we have a NULL driver (which we use as an exception for GND and VCC (VCC0 GND0)
            if not re.search('NULL', line[source_name], flags=re.IGNORECASE):
                print('\twire ['+str(line[wires])+'-1:0] ' +
                      line[source_name]+';', file=file)
            # we need the jump wires for the switch matrix component instantiation..
                for k in range(int(line[wires])):
                    AllJumpWireList.append(
                        str(line[source_name]+'('+str(k)+')'))
    # internal configuration data signal to daisy-chain all BELs (if any and in the order they are listed in the fabric.csv)
    print('//internal configuration data signal to daisy-chain all BELs (if any and in the order they are listed in the fabric.csv)', file=file)
    # the signal has to be number of BELs+2 bits wide (Bel_counter+1 downto 0)
    BEL_counter = 0
    for line in tile_description:
        if line[0] == 'BEL':
            BEL_counter += 1

    # we chain switch matrices only to the configuration port, if they really contain configuration bits
    # i.e. switch matrices have a config port which is indicated by "NumberOfConfigBits:0 is false"

    # The following conditional as intended to only generate the config_data signal if really anything is actually configured
    # however, we leave it and just use this signal as conf_data(0 downto 0) for simply touting through CONFin to CONFout
    # maybe even useful if we want to add a buffer here
    # if (Bel_Counter + NuberOfSwitchMatricesWithConfigPort) > 0

    #print('\twire ['+str(BEL_counter+NuberOfSwitchMatricesWithConfigPort)+':0] conf_data;', file=file)
    if GlobalConfigBitsCounter > 0:
        print('\twire [NoConfigBits-1:0] ConfigBits;', file=file)
        print('\twire [NoConfigBits-1:0] ConfigBits_N;', file=file)

    # Cascading of routing for wires spanning more than one tile
        print('\n// Cascading of routing for wires spanning more than one tile', file=file)

        print('\twire [FrameBitsPerRow-1:0] FrameData_i;', file=file)
        print('\twire [FrameBitsPerRow-1:0] FrameData_O_i;', file=file)

        print('\tassign FrameData_O_i = FrameData_i;\n', file=file)

        for m in range(FrameBitsPerRow):
            print('\tmy_buf data_inbuf_'+str(m)+' (', file=file)
            print('\t.A(FrameData['+str(m)+']),', file=file)
            print('\t.X(FrameData_i['+str(m)+'])', file=file)
            print('\t);\n', file=file)

        for m in range(FrameBitsPerRow):
            #print('\tgenvar m;', file=file)
            #print('\tfor (m=0; m<FrameBitsPerRow; m=m+1) begin: data_buf', file=file)
            print('\tmy_buf data_outbuf_'+str(m)+' (', file=file)
            print('\t.A(FrameData_O_i['+str(m)+']),', file=file)
            print('\t.X(FrameData_O['+str(m)+'])', file=file)
            print('\t);\n', file=file)
            #print('\tend\n', file=file)

    print('\twire [MaxFramesPerCol-1:0] FrameStrobe_i;', file=file)
    print('\twire [MaxFramesPerCol-1:0] FrameStrobe_O_i;', file=file)

    print('\tassign FrameStrobe_O_i = FrameStrobe_i;\n', file=file)

    for n in range(MaxFramesPerCol):
        print('\tmy_buf strobe_inbuf_'+str(n)+' (', file=file)
        print('\t.A(FrameStrobe['+str(n)+']),', file=file)
        print('\t.X(FrameStrobe_i['+str(n)+'])', file=file)
        print('\t)\n;', file=file)

    for n in range(MaxFramesPerCol):
        #print('\tgenvar n;', file=file)
        #print('\tfor (n=0; n<MaxFramesPerCol; n=n+1) begin: strobe_buf', file=file)
        print('\tmy_buf strobe_outbuf_'+str(n)+' (', file=file)
        print('\t.A(FrameStrobe_O_i['+str(n)+']),', file=file)
        print('\t.X(FrameStrobe_O['+str(n)+'])', file=file)
        print('\t)\n;', file=file)
        #print('\tend\n', file=file)

    for line in tile_description:
        if line[0] in ['NORTH', 'EAST', 'SOUTH', 'WEST']:
            span = abs(int(line[X_offset]))+abs(int(line[Y_offset]))
            # in case a signal spans 2 ore more tiles in any direction
            if (span >= 2) and (line[source_name] != 'NULL') and (line[destination_name] != 'NULL'):
                high_bound_index = (span*int(line[wires]))-1
                print('\twire ['+str(high_bound_index)+':0] ' +
                      line[destination_name]+'_i;', file=file)
                print('\twire ['+str(high_bound_index-int(line[wires])
                                     )+':0] '+line[source_name]+'_i;', file=file)

                print('\tassign '+line[source_name]+'_i['+str(high_bound_index) +
                      '-'+str(line[wires])+':0]', end='', file=file)
                print(' = '+line[destination_name]+'_i[' +
                      str(high_bound_index)+':'+str(line[wires])+'];\n', file=file)

                for i in range(int(high_bound_index)-int(line[wires])+1):
                    #print('\tgenvar '+line[0][0]+'_index;', file=file)
                    #print('\tfor ('+line[0][0]+'_index=0; '+line[0][0]+'_index<='+str(high_bound_index)+'-'+str(line[wires])+'; '+line[0][0]+'_index='+line[0][0]+'_index+1) begin: '+line[0][0]+'_buf', file=file)
                    print('\tmy_buf '+line[destination_name] +
                          '_inbuf_'+str(i)+' (', file=file)
                    print('\t.A('+line[destination_name] +
                          '['+str(i+int(line[wires]))+']),', file=file)
                    print(
                        '\t.X('+line[destination_name]+'_i['+str(i+int(line[wires]))+'])', file=file)
                    print('\t);\n', file=file)
                #print('\tend\n', file=file)

                for j in range(int(high_bound_index)-int(line[wires])+1):
                    #print('\tgenvar '+line[0][0]+'_index;', file=file)
                    #print('\tfor ('+line[0][0]+'_index=0; '+line[0][0]+'_index<='+str(high_bound_index)+'-'+str(line[wires])+'; '+line[0][0]+'_index='+line[0][0]+'_index+1) begin: '+line[0][0]+'_buf', file=file)
                    print('\tmy_buf '+line[source_name] +
                          '_outbuf_'+str(j)+' (', file=file)
                    print('\t.A('+line[source_name] +
                          '_i['+str(j)+']),', file=file)
                    print('\t.X('+line[source_name]+'['+str(j)+'])', file=file)
                    print('\t);\n', file=file)
                #print('\tend\n', file=file)

    print('\tclk_buf inst_clk_buf(.A(UserCLK), .X(UserCLKo));', file=file)
    # top configuration data daisy chaining
    if ConfigBitMode == 'FlipFlopChain':
        print('// top configuration data daisy chaining', file=file)
        print(
            '\tassign conf_data[$low(conf_data)] = CONFin; // conf_data\'low=0 and CONFin is from tile module', file=file)
        print(
            '\tassign CONFout = conf_data[$high(conf_data)]; // CONFout is from tile module', file=file)

    # the <module>_ConfigMem module is only parametrized through generics, so we hard code its instantiation here
    if ConfigBitMode == 'frame_based' and GlobalConfigBitsCounter > 0:
        print('\n// configuration storage latches', file=file)
        print('\t'+module+'_ConfigMem Inst_'+module+'_ConfigMem (', file=file)
        print('\t.FrameData(FrameData),', file=file)
        print('\t.FrameStrobe(FrameStrobe),', file=file)
        print('\t.ConfigBits(ConfigBits),', file=file)
        print('\t.ConfigBits_N(ConfigBits_N)', file=file)
        print('\t);', file=file)

    # BEL component instantiations
    print('\n//BEL component instantiations', file=file)
    All_BEL_Inputs = []                # the right hand signal name which gets a BEL prefix
    All_BEL_Outputs = []            # the right hand signal name which gets a BEL prefix
    # the left hand port name which does not get a BEL prefix
    left_All_BEL_Inputs = []
    # the left hand port name which does not get a BEL prefix
    left_All_BEL_Outputs = []
    BEL_counter = 0
    BEL_ConfigBitsCounter = 0
    for line in tile_description:
        if line[0] == 'BEL':
            BEL_Inputs = []            # the right hand signal name which gets a BEL prefix
            BEL_Outputs = []        # the right hand signal name which gets a BEL prefix
            left_BEL_Inputs = []    # the left hand port name which does not get a BEL prefix
            left_BEL_Outputs = []    # the left hand port name which does not get a BEL prefix
            ExternalPorts = []
            if len(line) >= 3:        # we use the third column to specify an optional BEL prefix
                BEL_prefix_string = line[BEL_prefix]
            else:
                BEL_prefix_string = ''
            # the BEL I/Os that go to the switch matrix
            BEL_Inputs, BEL_Outputs = GetComponentPortsFromFile(
                line[VHDL_file_position], BEL_Prefix=BEL_prefix_string)
            left_BEL_Inputs, left_BEL_Outputs = GetComponentPortsFromFile(
                line[VHDL_file_position])
            # the BEL I/Os that go to the tile top module
            # ExternalPorts = GetComponentPortsFromFile(line[VHDL_file_position], port='external', BEL_Prefix=BEL_prefix_string)
            ExternalPorts = GetComponentPortsFromFile(
                line[VHDL_file_position], port='external')
            # we remember All_BEL_Inputs and All_BEL_Outputs as wee need these pins for the switch matrix
            All_BEL_Inputs = All_BEL_Inputs + BEL_Inputs
            All_BEL_Outputs = All_BEL_Outputs + BEL_Outputs
            left_All_BEL_Inputs = left_All_BEL_Inputs + left_BEL_Inputs
            left_All_BEL_Outputs = left_All_BEL_Outputs + left_BEL_Outputs
            EntityName = GetComponentEntityNameFromFile(
                line[VHDL_file_position])
            print('\t'+EntityName+' Inst_' +
                  BEL_prefix_string+EntityName+' (', file=file)

            for k in range(len(BEL_Inputs+BEL_Outputs)):
                print('\t.'+(left_BEL_Inputs+left_BEL_Outputs)
                      [k]+'('+(BEL_Inputs+BEL_Outputs)[k]+'),', file=file)
            # top level I/Os (if any) just get connected directly
            if ExternalPorts != []:
                print(
                    '\t//I/O primitive pins go to tile top level module (not further parsed)  ', file=file)
                for item in ExternalPorts:
                    # print('DEBUG ExternalPort :',item)
                    port = re.sub('\:.*', '', item)
                    substitutions = {" ": "", "\t": ""}
                    port = (replace(port, substitutions))
                    if re.search('SHARED_PORT', item):
                        print('\t.'+port+'('+port+'),', file=file)
                    else:  # if not SHARED_PORT then add BEL_prefix_string to signal name
                        print('\t.'+port+'('+BEL_prefix_string+port+'),', file=file)

            # global configuration port
            if ConfigBitMode == 'FlipFlopChain':
                GenerateVerilog_Conf_Instantiation(
                    file=file, counter=BEL_counter, close=True)
            if ConfigBitMode == 'frame_based':
                BEL_ConfigBits = GetNoConfigBitsFromFile(
                    line[VHDL_file_position])
                if BEL_ConfigBits != 'NULL':
                    if int(BEL_ConfigBits) == 0:
                        #print('\t.ConfigBits(0)', file=file)
                        last_pos = file.tell()
                        for k in range(20):
                            # scan character by character backwards and look for ','
                            file.seek(last_pos - k)
                            my_char = file.read(1)
                            if my_char == ',':
                                # place seek pointer to last ',' position and overwrite with a space
                                file.seek(last_pos - k)
                                print(' ', end='', file=file)
                                break                            # stop scan

                        # go back to usual...
                        file.seek(0, os.SEEK_END)
                        print('\t);\n', file=file)
                    else:
                        print('\t.ConfigBits(ConfigBits['+str(BEL_ConfigBitsCounter + int(
                            BEL_ConfigBits))+'-1:'+str(BEL_ConfigBitsCounter)+'])', file=file)
                        #print('\t.ConfigBits(ConfigBits_N['+str(BEL_ConfigBitsCounter + int(BEL_ConfigBits))+'-1:'+str(BEL_ConfigBitsCounter)+'])', file=file)
                        print('\t);\n', file=file)
                        BEL_ConfigBitsCounter = BEL_ConfigBitsCounter + \
                            int(BEL_ConfigBits)
            # for the next BEL (if any) for cascading configuration chain (this information is also needed for chaining the switch matrix)
            BEL_counter += 1

    # switch matrix component instantiation
    # important to know:
    # Each switch matrix module is build up is a specific order:
    # 1.a) interconnect wire INPUTS (in the order defined by the fabric file,)
    # 2.a) BEL primitive INPUTS (in the order the BEL-VHDLs are listed in the fabric CSV)
    #      within each BEL, the order from the module is maintained
    #      Note that INPUTS refers to the view of the switch matrix! Which corresponds to BEL outputs at the actual BEL
    # 3.a) JUMP wire INPUTS (in the order defined by the fabric file)
    # 1.b) interconnect wire OUTPUTS
    # 2.b) BEL primitive OUTPUTS
    #      Again: OUTPUTS refers to the view of the switch matrix which corresponds to BEL inputs at the actual BEL
    # 3.b) JUMP wire OUTPUTS
    # The switch matrix uses single bit ports (std_logic and not std_logic_vector)!!!

    print('\n//switch matrix component instantiation', file=file)
    for line in tile_description:
        if line[0] == 'MATRIX':
            BEL_Inputs = []
            BEL_Outputs = []
            BEL_Inputs, BEL_Outputs = GetComponentPortsFromFile(
                line[VHDL_file_position])
            EntityName = GetComponentEntityNameFromFile(
                line[VHDL_file_position])
            print('\t'+EntityName+' Inst_'+EntityName+' (', file=file)
            # for port in BEL_Inputs + BEL_Outputs:
            # print('\t\t',port,' => ',port,',', file=file)
            Inputs = []
            Outputs = []
            TopInputs = []
            TopOutputs = []
            # Inputs, Outputs = GetTileComponentPorts(tile_description, mode='SwitchMatrixIndexed')
            # changed to:  AutoSwitchMatrixIndexed
            Inputs, Outputs = GetTileComponentPorts(
                tile_description, mode='AutoSwitchMatrixIndexed')
            # TopInputs, TopOutputs = GetTileComponentPorts(tile_description, mode='TopIndexed')
            # changed to: AutoTopIndexed
            TopInputs, TopOutputs = GetTileComponentPorts(
                tile_description, mode='AutoTopIndexed')
            for k in range(len(BEL_Inputs+BEL_Outputs)):
                print('\t.'+(BEL_Inputs+BEL_Outputs)[k]+'(', end='', file=file)
                # note that the BEL outputs (e.g., from the slice component) are the switch matrix inputs
                print((Inputs+All_BEL_Outputs+AllJumpWireList+TopOutputs+All_BEL_Inputs +
                      AllJumpWireList)[k].replace('(', '[').replace(')', ']')+')', end='', file=file)
                if NuberOfSwitchMatricesWithConfigPort > 0:
                    print(',', file=file)
                else:
                    # stupid VHDL does not allow us to have a ',' for the last port connection, so we need the following for NuberOfSwitchMatricesWithConfigPort==0
                    if k < ((len(BEL_Inputs+BEL_Outputs)) - 1):
                        print(',', file=file)
                    else:
                        print('', file=file)
            if NuberOfSwitchMatricesWithConfigPort > 0:
                if ConfigBitMode == 'FlipFlopChain':
                    GenerateVerilog_Conf_Instantiation(
                        file=file, counter=BEL_counter, close=False)
                    # print('\t // GLOBAL all primitive pins for configuration (not further parsed)  ', file=file)
                    # print('\t\t MODE    => Mode,  ', file=file)
                    # print('\t\t CONFin    => conf_data('+str(BEL_counter)+'),  ', file=file)
                    # print('\t\t CONFout    => conf_data('+str(BEL_counter+1)+'),  ', file=file)
                    # print('\t\t CLK => CLK   ', file=file)
                if ConfigBitMode == 'frame_based':
                    BEL_ConfigBits = GetNoConfigBitsFromFile(
                        line[VHDL_file_position])
                    if BEL_ConfigBits != 'NULL':
                        # print('DEBUG:',BEL_ConfigBits)
                        print('\t.ConfigBits(ConfigBits['+str(BEL_ConfigBitsCounter + int(
                            BEL_ConfigBits))+'-1:'+str(BEL_ConfigBitsCounter)+']),', file=file)
                        print('\t.ConfigBits_N(ConfigBits_N['+str(BEL_ConfigBitsCounter + int(
                            BEL_ConfigBits))+'-1:'+str(BEL_ConfigBitsCounter)+'])', file=file)
                        BEL_ConfigBitsCounter = BEL_ConfigBitsCounter + \
                            int(BEL_ConfigBits)
            print('\t);', file=file)
    print('\n'+'endmodule', file=file)
    return


def GenerateSuperTileVerilog(super_tile_description, module, file):
    # get the number of tiles in vertical direction
    y_tiles = len(super_tile_description)
    # get the number of tiles in horizontal direction
    x_tiles = len(super_tile_description[0])
    TileTypes = GetCellTypes(super_tile_description)
    module_header_ports_list = []
    module_header_files = []
    TileTypeOutputPorts = []

    for tile in TileTypes:
        module_header_files.append(str(tile)+'_tile.v')
        Inputs, Outputs = GetComponentPortsFromFile(str(tile)+'_tile.vhdl')
        TileTypeOutputPorts.append(Outputs)

    print('\t//External IO ports exported directly from the corresponding tiles', file=file)
    ExternalPorts = []
    SharedExternalPorts = []
    port_list = []
    external_port_list = ['\t// Tile IO ports from BELs']
    wire_list = []
    module_header_ports = ''

    for y in range(y_tiles):
        for x in range(x_tiles):
            if super_tile_description[y][x] != 'NULL':
                left_edge = False
                right_edge = False
                top_edge = False
                bot_edge = False

                if x == 0:
                    left_edge = True
                else:
                    if super_tile_description[y][x-1] == 'NULL':
                        left_edge = True
                if x == x_tiles-1:
                    right_edge = True
                else:
                    if super_tile_description[y][x+1] == 'NULL':
                        right_edge = True
                if y == 0:
                    top_edge = True
                else:
                    if super_tile_description[y-1][x] == 'NULL':
                        top_edge = True
                if y == y_tiles-1:
                    bot_edge = True
                else:
                    if super_tile_description[y+1][x] == 'NULL':
                        bot_edge = True

                tile_description = GetTileFromFile(
                    FabricFile, str(super_tile_description[y][x]))
                GlobalConfigBitsCounter = 0
                if ConfigBitMode == 'frame_based':
                    for line in tile_description:
                        if (line[0] == 'BEL') or (line[0] == 'MATRIX'):
                            if (GetNoConfigBitsFromFile(line[VHDL_file_position])) != 'NULL':
                                GlobalConfigBitsCounter = GlobalConfigBitsCounter + \
                                    int(GetNoConfigBitsFromFile(
                                        line[VHDL_file_position]))

                port_prefix = 'Tile_X'+str(x)+'Y'+str(y)
                if top_edge:  # outer connection
                    module_header_ports_list = GetTileComponentPort_Verilog(
                        tile_description, 'NORTH', port_prefix)
                    port_list.extend(GetTileComponentPort_Verilog_Str(
                        tile_description, 'NORTH', port_prefix))
                else:  # inner connection
                    wire_list.extend(GetTileComponentWire_Verilog_Str(
                        tile_description, 'NORTH', port_prefix))
                if right_edge:
                    module_header_ports_list.extend(GetTileComponentPort_Verilog(
                        tile_description, 'EAST', port_prefix))
                    port_list.extend(GetTileComponentPort_Verilog_Str(
                        tile_description, 'EAST', port_prefix))
                else:
                    wire_list.extend(GetTileComponentWire_Verilog_Str(
                        tile_description, 'EAST', port_prefix))
                if bot_edge:
                    module_header_ports_list.extend(GetTileComponentPort_Verilog(
                        tile_description, 'SOUTH', port_prefix))
                    port_list.extend(GetTileComponentPort_Verilog_Str(
                        tile_description, 'SOUTH', port_prefix))
                else:
                    wire_list.extend(GetTileComponentWire_Verilog_Str(
                        tile_description, 'SOUTH', port_prefix))
                if left_edge:
                    module_header_ports_list.extend(GetTileComponentPort_Verilog(
                        tile_description, 'WEST', port_prefix))
                    port_list.extend(GetTileComponentPort_Verilog_Str(
                        tile_description, 'WEST', port_prefix))
                else:
                    wire_list.extend(GetTileComponentWire_Verilog_Str(
                        tile_description, 'WEST', port_prefix))

                CurrentTileExternalPorts = GetComponentPortsFromFile(
                    super_tile_description[y][x]+'_tile.vhdl', port='external')
                if CurrentTileExternalPorts != []:
                    for item in CurrentTileExternalPorts:
                        # we need the PortName and the PortDefinition (everything after the ':' separately
                        PortName = re.sub('\:.*', '', item)
                        substitutions = {" ": "", "\t": ""}
                        PortName = (replace(PortName, substitutions))
                        PortDefinition = re.sub('^.*\:', '', item)
                        PortDefinition = PortDefinition.replace(
                            '-- ', '//').replace('STD_LOGIC;', '').replace('STD_LOGIC', '').replace('\t', '')
                        if re.search('SHARED_PORT', item):
                            # for the module, we define only the very first for all SHARED_PORTs of any name category
                            if PortName not in SharedExternalPorts:
                                module_header_ports_list.append(PortName)
                                if 'in' in PortDefinition:
                                    PortDefinition = PortDefinition.replace(
                                        'in', '')
                                    external_port_list.append(
                                        '\tinput '+PortName+';'+PortDefinition)
                                elif 'out' in PortDefinition:
                                    PortDefinition = PortDefinition.replace(
                                        'out', '')
                                    external_port_list.append(
                                        '\toutput '+PortName+';'+PortDefinition)
                                SharedExternalPorts.append(PortName)
                            # we remember the used port name for the component instantiations to come
                            # for the instantiations, we have to keep track about all external ports
                            ExternalPorts.append(PortName)
                        else:
                            module_header_ports_list.append(
                                'Tile_X'+str(x)+'Y'+str(y)+'_'+PortName)
                            if 'in' in PortDefinition:
                                PortDefinition = PortDefinition.replace(
                                    'in', '')
                                external_port_list.append(
                                    '\tinput '+'Tile_X'+str(x)+'Y'+str(y)+'_'+PortName+';'+PortDefinition)
                            elif 'out' in PortDefinition:
                                PortDefinition = PortDefinition.replace(
                                    'out', '')
                                external_port_list.append(
                                    '\toutput '+'Tile_X'+str(x)+'Y'+str(y)+'_'+PortName+';'+PortDefinition)
                            # we remember the used port name for the component instantiations to come
                            # we are maintaining the here used Tile_XxYy prefix as a sanity check
                            # ExternalPorts = ExternalPorts + 'Tile_X'+str(x)+'Y'+str(y)+'_'+str(PortName)
                            ExternalPorts.append(
                                'Tile_X'+str(x)+'Y'+str(y)+'_'+PortName)

                if ConfigBitMode == 'frame_based':  # ', FrameData, FrameStrobe'
                    if top_edge:
                        module_header_ports_list.append(
                            port_prefix+'_'+'FrameStrobe_O')
                        external_port_list.append('\toutput [MaxFramesPerCol-1:0] '+port_prefix+'_' +
                                                  'FrameStrobe_O;   // CONFIG_PORT this is a keyword needed to connect the tile to the bitstream frame register ')
                    else:
                        wire_list.append('\twire [MaxFramesPerCol-1:0] '+port_prefix+'_' +
                                         'FrameStrobe_O;   // CONFIG_PORT this is a keyword needed to connect the tile to the bitstream frame register ')
                    if bot_edge:
                        module_header_ports_list.append(
                            port_prefix+'_'+'FrameStrobe')
                        external_port_list.append('\tinput [MaxFramesPerCol-1:0] '+port_prefix+'_' +
                                                  'FrameStrobe;   // CONFIG_PORT this is a keyword needed to connect the tile to the bitstream frame register ')
                    if left_edge:
                        module_header_ports_list.append(
                            port_prefix+'_'+'FrameData')
                        external_port_list.append('\tinput [FrameBitsPerRow-1:0] '+port_prefix+'_' +
                                                  'FrameData;   // CONFIG_PORT this is a keyword needed to connect the tile to the bitstream frame register ')
                    if right_edge:
                        module_header_ports_list.append(
                            port_prefix+'_'+'FrameData_O')
                        external_port_list.append('\toutput [FrameBitsPerRow-1:0] '+port_prefix+'_' +
                                                  'FrameData_O;   // CONFIG_PORT this is a keyword needed to connect the tile to the bitstream frame register ')
                    else:
                        wire_list.append('\twire [FrameBitsPerRow-1:0] '+port_prefix+'_' +
                                         'FrameData_O;   // CONFIG_PORT this is a keyword needed to connect the tile to the bitstream frame register ')

    module_header_ports += ', '.join(module_header_ports_list)
    GenerateVerilog_Header(module_header_ports, file, module,  MaxFramesPerCol=str(
        MaxFramesPerCol), FrameBitsPerRow=str(FrameBitsPerRow), module_header_files=module_header_files)
    print('', file=file)

    for line_print in port_list:
        print(line_print, file=file)
    for line_print in external_port_list:
        print(line_print, file=file)
    #GenerateVerilog_PortsFooter(file, module)
    print('//signal declarations', file=file)
    for line_print in wire_list:
        print(line_print, file=file)
    print('//configuration signal declarations\n', file=file)

    tile_counter = 0
    ExternalPorts_counter = 0
    for y in range(y_tiles):
        for x in range(x_tiles):
            if (super_tile_description[y][x]) != 'NULL':
                left_edge = False
                right_edge = False
                top_edge = False
                bot_edge = False
                if x == 0:
                    left_edge = True
                else:
                    if super_tile_description[y][x-1] == 'NULL':
                        left_edge = True
                if x == x_tiles-1:
                    right_edge = True
                else:
                    if super_tile_description[y][x+1] == 'NULL':
                        right_edge = True
                if y == 0:
                    top_edge = True
                else:
                    if super_tile_description[y-1][x] == 'NULL':
                        top_edge = True
                if y == y_tiles-1:
                    bot_edge = True
                else:
                    if super_tile_description[y+1][x] == 'NULL':
                        bot_edge = True

                EntityName = GetComponentEntityNameFromFile(
                    str(super_tile_description[y][x])+'_tile.vhdl')
                print('\t'+EntityName+' Tile_X'+str(x)+'Y' +
                      str(y)+'_'+EntityName+' (', file=file)
                TileInputs, TileOutputs = GetComponentPortsFromFile(
                    str(super_tile_description[y][x])+'_tile.vhdl')
                # print('DEBUG TileInputs: ', TileInputs)
                # print('DEBUG TileOutputs: ', TileOutputs)
                TilePorts = []
                TilePortsDebug = []
                # for connecting the instance, we write the tile ports in the order all inputs and all outputs
                for port in TileInputs + TileOutputs:
                    # GetComponentPortsFromFile returns vector information that starts with "(..." and we throw that away
                    # However the vector information is still interesting for debug purpose
                    TilePorts.append(
                        re.sub(' ', '', (re.sub('\(.*', '', port, flags=re.IGNORECASE))))
                    TilePortsDebug.append(port)

                # now we get the connecting input signals in the order NORTH EAST SOUTH WEST (order is given in fabric.csv)
                # from the adjacent tiles. For example, a NorthEnd-port is connected to a SouthBeg-port on tile Y+1
                # note that super_tile_description[y][x] has its origin [0][0] in the top left corner
                TileInputSignal = []
                TileInputSignalCountPerDirection = []
                # IMPORTANT: we have to go through the following in NORTH EAST SOUTH WEST order
                # NORTH direction: get the NiBEG wires from tile y+1, because they drive NiEND
                if bot_edge:
                    TileInputs, TileOutputs = GetComponentPortsFromFile(
                        str(super_tile_description[y][x])+'_tile.vhdl', filter='NORTH')
                    for port in TileInputs:
                        TileInputSignal.append(
                            'Tile_X'+str(x)+'Y'+str(y)+'_'+port)
                    if TileInputs == []:
                        TileInputSignalCountPerDirection.append(0)
                    else:
                        TileInputSignalCountPerDirection.append(
                            len(TileInputs))
                else:
                    TileInputs, TileOutputs = GetComponentPortsFromFile(
                        str(super_tile_description[y+1][x])+'_tile.vhdl', filter='NORTH')
                    for port in TileOutputs:
                        TileInputSignal.append(
                            'Tile_X'+str(x)+'Y'+str(y+1)+'_'+port)
                    if TileOutputs == []:
                        TileInputSignalCountPerDirection.append(0)
                    else:
                        TileInputSignalCountPerDirection.append(
                            len(TileOutputs))
                # EAST direction: get the EiBEG wires from tile x-1, because they drive EiEND
                if left_edge:
                    TileInputs, TileOutputs = GetComponentPortsFromFile(
                        str(super_tile_description[y][x])+'_tile.vhdl', filter='EAST')
                    for port in TileInputs:
                        TileInputSignal.append(
                            'Tile_X'+str(x)+'Y'+str(y)+'_'+port)
                    if TileInputs == []:
                        TileInputSignalCountPerDirection.append(0)
                    else:
                        TileInputSignalCountPerDirection.append(
                            len(TileInputs))
                else:
                    TileInputs, TileOutputs = GetComponentPortsFromFile(
                        str(super_tile_description[y][x-1])+'_tile.vhdl', filter='EAST')
                    for port in TileOutputs:
                        TileInputSignal.append(
                            'Tile_X'+str(x-1)+'Y'+str(y)+'_'+port)
                    if TileOutputs == []:
                        TileInputSignalCountPerDirection.append(0)
                    else:
                        TileInputSignalCountPerDirection.append(
                            len(TileOutputs))
                # SOUTH direction: get the SiBEG wires from tile y-1, because they drive SiEND
                if top_edge:
                    TileInputs, TileOutputs = GetComponentPortsFromFile(
                        str(super_tile_description[y][x])+'_tile.vhdl', filter='SOUTH')
                    for port in TileInputs:
                        TileInputSignal.append(
                            'Tile_X'+str(x)+'Y'+str(y)+'_'+port)
                    if TileInputs == []:
                        TileInputSignalCountPerDirection.append(0)
                    else:
                        TileInputSignalCountPerDirection.append(
                            len(TileInputs))
                else:
                    TileInputs, TileOutputs = GetComponentPortsFromFile(
                        str(super_tile_description[y-1][x])+'_tile.vhdl', filter='SOUTH')
                    for port in TileOutputs:
                        TileInputSignal.append(
                            'Tile_X'+str(x)+'Y'+str(y-1)+'_'+port)
                    if TileOutputs == []:
                        TileInputSignalCountPerDirection.append(0)
                    else:
                        TileInputSignalCountPerDirection.append(
                            len(TileOutputs))
                # WEST direction: get the WiBEG wires from tile x+1, because they drive WiEND
                if right_edge:
                    TileInputs, TileOutputs = GetComponentPortsFromFile(
                        str(super_tile_description[y][x])+'_tile.vhdl', filter='WEST')
                    for port in TileInputs:
                        TileInputSignal.append(
                            'Tile_X'+str(x)+'Y'+str(y)+'_'+port)
                    if TileInputs == []:
                        TileInputSignalCountPerDirection.append(0)
                    else:
                        TileInputSignalCountPerDirection.append(
                            len(TileInputs))
                else:
                    TileInputs, TileOutputs = GetComponentPortsFromFile(
                        str(super_tile_description[y][x+1])+'_tile.vhdl', filter='WEST')
                    for port in TileOutputs:
                        TileInputSignal.append(
                            'Tile_X'+str(x+1)+'Y'+str(y)+'_'+port)
                    if TileOutputs == []:
                        TileInputSignalCountPerDirection.append(0)
                    else:
                        TileInputSignalCountPerDirection.append(
                            len(TileOutputs))
                # at this point, TileInputSignal is carrying all the driver signals from the surrounding tiles (the BEG signals of those tiles)
                # for example when we are on Tile_X2Y2, the first entry could be "Tile_X2Y3_N1BEG( 3 downto 0 )"
                # for element in TileInputSignal:
                    # print('DEBUG TileInputSignal :'+'Tile_X'+str(x)+'Y'+str(y), element)

                # the output signals are named after the output ports
                TileOutputSignal = []
                TileInputsCountPerDirection = []
                # as for the VHDL signal generation, we simply add a prefix like "Tile_X1Y0_" to the begin port
                # for port in TileOutputs:
                # TileOutputSignal.append('Tile_X'+str(x)+'Y'+str(y)+'_'+port)
                if (super_tile_description[y][x]) != 'NULL':
                    TileInputs, TileOutputs = GetComponentPortsFromFile(
                        str(super_tile_description[y][x])+'_tile.vhdl', filter='NORTH')
                    for port in TileOutputs:
                        TileOutputSignal.append(
                            'Tile_X'+str(x)+'Y'+str(y)+'_'+port)
                    TileInputsCountPerDirection.append(len(TileInputs))
                    TileInputs, TileOutputs = GetComponentPortsFromFile(
                        str(super_tile_description[y][x])+'_tile.vhdl', filter='EAST')
                    for port in TileOutputs:
                        TileOutputSignal.append(
                            'Tile_X'+str(x)+'Y'+str(y)+'_'+port)
                    TileInputsCountPerDirection.append(len(TileInputs))
                    TileInputs, TileOutputs = GetComponentPortsFromFile(
                        str(super_tile_description[y][x])+'_tile.vhdl', filter='SOUTH')
                    for port in TileOutputs:
                        TileOutputSignal.append(
                            'Tile_X'+str(x)+'Y'+str(y)+'_'+port)
                    TileInputsCountPerDirection.append(len(TileInputs))
                    TileInputs, TileOutputs = GetComponentPortsFromFile(
                        str(super_tile_description[y][x])+'_tile.vhdl', filter='WEST')
                    for port in TileOutputs:
                        TileOutputSignal.append(
                            'Tile_X'+str(x)+'Y'+str(y)+'_'+port)
                    TileInputsCountPerDirection.append(len(TileInputs))
                # at this point, TileOutputSignal is carrying all the signal names that will be driven by the present tile
                # for example when we are on Tile_X2Y2, the first entry could be "Tile_X2Y2_W1BEG( 3 downto 0 )"
                # for element in TileOutputSignal:
                    # print('DEBUG TileOutputSignal :'+'Tile_X'+str(x)+'Y'+str(y), element)

                # looks like this conditional is redundant
                if (super_tile_description[y][x]) != 'NULL':
                    TileInputs, TileOutputs = GetComponentPortsFromFile(
                        str(super_tile_description[y][x])+'_tile.vhdl')
                # example: W6END( 11 downto 0 ), N1BEG( 3 downto 0 ), ...
                # meaning: the END-ports are the tile inputs followed by the actual tile output ports (typically BEG)
                # this is essentially the left side (the component ports) of the component instantiation

                CheckFailed = False
                # sanity check: The number of input ports has to match the TileInputSignal per direction (N,E,S,W)
                if (super_tile_description[y][x]) != 'NULL':
                    for k in range(0, 4):
                        if TileInputsCountPerDirection[k] != TileInputSignalCountPerDirection[k]:
                            print('ERROR: component input missmatch in '+str(All_Directions[k])+' direction for Tile_X'+str(
                                x)+'Y'+str(y)+' of type '+str(super_tile_description[y][x]))
                            CheckFailed = True
                    if CheckFailed == True:
                        print('Error in function GenerateFabricVHDL')
                        print('DEBUG:TileInputs: ', TileInputs)
                        print('DEBUG:TileInputSignal: ', TileInputSignal)
                        print('DEBUG:TileOutputs: ', TileOutputs)
                        print('DEBUG:TileOutputSignal: ', TileOutputSignal)
                        # raise ValueError('Error in function GenerateFabricVHDL')
                # the output ports are derived from the same list and should therefore match automatically

                # for element in (TileInputs+TileOutputs):
                    # print('DEBUG TileInputs+TileOutputs :'+'Tile_X'+str(x)+'Y'+str(y)+'element:', element)

                # looks like this conditional is redundant
                if (super_tile_description[y][x]) != 'NULL':
                    for k in range(0, len(TileInputs)):
                        PortName = re.sub('\(.*', '', TileInputs[k])
                        print('\t.'+PortName+'('+TileInputSignal[k].replace('(', '[').replace(')', ']').replace(
                            ' downto ', ':').replace(' ', '').replace('\t', '')+'),', file=file)
                        # print('DEBUG_INPUT: '+PortName+'\t=> '+TileInputSignal[k]+',')
                    for k in range(0, len(TileOutputs)):
                        PortName = re.sub('\(.*', '', TileOutputs[k])
                        print('\t.'+PortName+'('+TileOutputSignal[k].replace('(', '[').replace(')', ']').replace(
                            ' downto ', ':').replace(' ', '').replace('\t', '')+'),', file=file)
                        # print('DEBUG_OUTPUT: '+PortName+'\t=> '+TileOutputSignal[k]+',')

                # Check if this tile uses IO-pins that have to be connected to the top-level module
                CurrentTileExternalPorts = GetComponentPortsFromFile(
                    super_tile_description[y][x]+'_tile.vhdl', port='external')
                if CurrentTileExternalPorts != []:
                    print(
                        '\t//tile IO port which gets directly connected to top-level tile module', file=file)
                    for item in CurrentTileExternalPorts:
                        # we need the PortName and the PortDefinition (everything after the ':' separately
                        PortName = re.sub('\:.*', '', item)
                        substitutions = {" ": "", "\t": ""}
                        PortName = (replace(PortName, substitutions))
                        PortDefinition = re.sub('^.*\:', '', item)
                        # ExternalPorts was populated when writing the super_tile_description top level module
                        print('\t.'+PortName+'('+ExternalPorts[ExternalPorts_counter].replace('(', '[').replace(
                            ')', ']').replace(' downto ', ':').replace(' ', '').replace('\t', '')+'),', file=file)
                        ExternalPorts_counter += 1

                if ConfigBitMode == 'FlipFlopChain':
                    GenerateVHDL_Conf_Instantiation(
                        file=file, counter=tile_counter, close=True)
                if ConfigBitMode == 'frame_based':
                    if (super_tile_description[y][x]) != 'NULL':
                        TileConfigBits = GetNoConfigBitsFromFile(
                            str(super_tile_description[y][x])+'_tile.vhdl')
                        if TileConfigBits != 'NULL':
                            if int(TileConfigBits) == 0:
                                # print('\t\t ConfigBits => (others => \'-\') );\n', file=file)
                                # last_pos = file.tell()
                                # for k in range(20):
                                # file.seek(last_pos -k)                # scan character by character backwards and look for ','
                                # my_char = file.read(1)
                                # if my_char == ',':
                                # file.seek(last_pos -k)            # place seek pointer to last ',' position and overwrite with a space
                                # print(' ', end='', file=file)
                                # break                            # stop scan
                                # file.seek(0, os.SEEK_END)          # go back to usual...

                                # print('\t);\n', file=file)

                                if bot_edge:
                                    print('\t.FrameStrobe('+'Tile_X'+str(x) +
                                          'Y'+str(y)+'_FrameStrobe),', file=file)
                                    print('\t.FrameStrobe_O('+'Tile_X'+str(x) +
                                          'Y'+str(y)+'_FrameStrobe_O)', file=file)
                                else:
                                    print('\t.FrameStrobe('+'Tile_X'+str(x) +
                                          'Y'+str(y+1)+'_FrameStrobe_O),', file=file)
                                    print('\t.FrameStrobe_O('+'Tile_X'+str(x) +
                                          'Y'+str(y)+'_FrameStrobe_O)', file=file)
                                print('\t);\n', file=file)
                            else:
                                if left_edge:
                                    print('\t.FrameData(Tile_X'+str(x) +
                                          'Y'+str(y)+'_FrameData), ', file=file)
                                    print('\t.FrameData_O(Tile_X'+str(x) +
                                          'Y'+str(y)+'_FrameData_O), ', file=file)
                                else:
                                    print('\t.FrameData(Tile_X'+str(x-1) +
                                          'Y'+str(y)+'_FrameData), ', file=file)
                                    print('\t.FrameData_O(Tile_X'+str(x) +
                                          'Y'+str(y)+'_FrameData_O), ', file=file)
                                if bot_edge:
                                    print('\t.FrameStrobe('+'Tile_X'+str(x) +
                                          'Y'+str(y)+'_FrameStrobe),', file=file)
                                    print('\t.FrameStrobe_O('+'Tile_X'+str(x) +
                                          'Y'+str(y)+'_FrameStrobe_O)', file=file)
                                else:
                                    print('\t.FrameStrobe('+'Tile_X'+str(x) +
                                          'Y'+str(y+1)+'_FrameStrobe_O),', file=file)
                                    print('\t.FrameStrobe_O('+'Tile_X'+str(x) +
                                          'Y'+str(y)+'_FrameStrobe_O)', file=file)
                                print('\t);\n', file=file)
                                #print('\t\t ConfigBits => ConfigBits ( '+str(TileConfigBits)+' -1 downto '+str(0)+' ) );\n', file=file)
                                ### BEL_ConfigBitsCounter = BEL_ConfigBitsCounter + int(BEL_ConfigBits)
                tile_counter += 1
    print('\n'+'endmodule', file=file)


def GenerateFabricVerilog(FabricFile, file, module='eFPGA'):
    # There are of course many possibilities for generating the fabric.
    # I decided to generate a flat description as it may allow for a little easier debugging.
    # For larger fabrics, this may be an issue, but not for now.
    # We only have wires between two adjacent tiles in North, East, South, West direction.
    # So we use the output ports to generate wires.
    fabric = GetFabric(FabricFile)
    y_tiles = len(fabric)      # get the number of tiles in vertical direction
    # get the number of tiles in horizontal direction
    x_tiles = len(fabric[0])
    TileTypes = GetCellTypes(fabric)

    y_tiles = len(fabric)      # get the number of tiles in vertical direction
    # get the number of tiles in horizontal direction
    x_tiles = len(fabric[0])
    TileTypes = GetCellTypes(fabric)

    SuperTileDict = {}
    SuperTileDict_temp = GetSuperTileFromFile(FabricFile)
    for SuperTile in SuperTileDict_temp:
        i = 0
        if any(item in SuperTileDict_temp[SuperTile][0] for item in TileTypes):
            SuperTileDict[SuperTile] = {}
            SuperTileDict[SuperTile]['tiles'] = SuperTileDict_temp[SuperTile]
            SuperTileDict[SuperTile]['head_tile'] = SuperTileDict_temp[SuperTile][0][0]
            SuperTileDict[SuperTile]['x_offset'] = 0
            while SuperTileDict_temp[SuperTile][0][i] == 'NULL':
                i += 1
                SuperTileDict[SuperTile]['head_tile'] = SuperTileDict_temp[SuperTile][0][i]
                SuperTileDict[SuperTile]['x_offset'] = i

    print('### Found the following tile types:\n', TileTypes)

    # VHDL header
    # module hard-coded TODO
    module_header_ports_list = []
    module_header_files = []
    TileTypeOutputPorts = []
    for tile in TileTypes:
        #PrintComponentDeclarationForFile(str(tile)+'_tile.vhdl', file)
        module_header_files.append(str(tile)+'_tile.v')
        # we need the BEL ports (a little later)
        Inputs, Outputs = GetComponentPortsFromFile(str(tile)+'_tile.vhdl')
        TileTypeOutputPorts.append(Outputs)

    # we first scan all tiles if those have IOs that have to go to top
    # the order of this scan is later maintained when instantiating the actual tiles
    print('\t//External IO ports exported directly from the corresponding tiles', file=file)
    ExternalPorts = []
    SharedExternalPorts = []
    port_list = []
    for y in range(y_tiles):
        for x in range(x_tiles):
            if (fabric[y][x]) != 'NULL':
                # get the top dimension index that describes the tile type (given by fabric[y][x])
                # for line in TileTypeOutputPorts[TileTypes.index(fabric[y][x])]:
                CurrentTileExternalPorts = GetComponentPortsFromFile(
                    fabric[y][x]+'_tile.vhdl', port='external')
                if CurrentTileExternalPorts != []:
                    for item in CurrentTileExternalPorts:
                        # we need the PortName and the PortDefinition (everything after the ':' separately
                        PortName = re.sub('\:.*', '', item)
                        substitutions = {" ": "", "\t": ""}
                        PortName = (replace(PortName, substitutions))
                        PortDefinition = re.sub('^.*\:', '', item)
                        PortDefinition = PortDefinition.replace(
                            '-- ', '//').replace('STD_LOGIC;', '').replace('\t', '')
                        if re.search('SHARED_PORT', item):
                            # for the module, we define only the very first for all SHARED_PORTs of any name category
                            if PortName not in SharedExternalPorts:
                                module_header_ports_list.append(PortName)
                                if 'in' in PortDefinition:
                                    PortDefinition = PortDefinition.replace(
                                        'in', '')
                                    port_list.append(
                                        '\tinput '+PortName+';'+PortDefinition)
                                elif 'out' in PortDefinition:
                                    PortDefinition = PortDefinition.replace(
                                        'out', '')
                                    port_list.append(
                                        '\toutput '+PortName+';'+PortDefinition)
                                SharedExternalPorts.append(PortName)
                            # we remember the used port name for the component instantiations to come
                            # for the instantiations, we have to keep track about all external ports
                            ExternalPorts.append(PortName)
                        else:
                            module_header_ports_list.append(
                                'Tile_X'+str(x)+'Y'+str(y)+'_'+PortName)

                            if 'in' in PortDefinition:
                                PortDefinition = PortDefinition.replace(
                                    'in', '')
                                port_list.append(
                                    '\tinput '+'Tile_X'+str(x)+'Y'+str(y)+'_'+PortName+';'+PortDefinition)
                            elif 'out' in PortDefinition:
                                PortDefinition = PortDefinition.replace(
                                    'out', '')
                                port_list.append(
                                    '\toutput '+'Tile_X'+str(x)+'Y'+str(y)+'_'+PortName+';'+PortDefinition)
                            # we remember the used port name for the component instantiations to come
                            # we are maintaining the here used Tile_XxYy prefix as a sanity check
                            # ExternalPorts = ExternalPorts + 'Tile_X'+str(x)+'Y'+str(y)+'_'+str(PortName)
                            ExternalPorts.append(
                                'Tile_X'+str(x)+'Y'+str(y)+'_'+PortName)

    module_header_ports = ', '.join(module_header_ports_list)
    if ConfigBitMode == 'frame_based':
        module_header_ports += ', FrameData, FrameStrobe'
        GenerateVerilog_Header(module_header_ports, file, module,  MaxFramesPerCol=str(
            MaxFramesPerCol), FrameBitsPerRow=str(FrameBitsPerRow), module_header_files=module_header_files)
        for line_print in port_list:
            print(line_print, file=file)
        print('\tinput [(FrameBitsPerRow*'+str(y_tiles) +
              ')-1:0] FrameData;   // CONFIG_PORT this is a keyword needed to connect the tile to the bitstream frame register', file=file)
        print('\tinput [(MaxFramesPerCol*'+str(x_tiles) +
              ')-1:0] FrameStrobe;   // CONFIG_PORT this is a keyword needed to connect the tile to the bitstream frame register ', file=file)
        GenerateVerilog_PortsFooter(file, module, ConfigPort=False)
    else:
        GenerateVerilog_Header(module_header_ports, file, module,  MaxFramesPerCol=str(
            MaxFramesPerCol), FrameBitsPerRow=str(FrameBitsPerRow), module_header_files=module_header_files)
        for line_print in port_list:
            print(line_print, file=file)
        GenerateVerilog_PortsFooter(file, module)

    # VHDL signal declarations
    print('//signal declarations', file=file)

    for y in range(y_tiles):
        for x in range(x_tiles):
            print('\twire Tile_X'+str(x)+'Y'+str(y)+'_UserCLKo;', file=file)

    print('//configuration signal declarations\n', file=file)

    tile_counter_FFC = 0
    if ConfigBitMode == 'FlipFlopChain':
        for y in range(y_tiles):
            for x in range(x_tiles):
                # for the moment, we assume that all non "NULL" tiles are reconfigurable
                # (i.e. are connected to the configuration shift register)
                if (fabric[y][x]) != 'NULL':
                    tile_counter_FFC += 1
        print('\twire ['+str(tile_counter_FFC)+':0] conf_data;', file=file)

    if ConfigBitMode == 'frame_based':
        #        for y in range(y_tiles):
        #            for x in range(x_tiles):
        #                if (fabric[y][x]) != 'NULL':
        #                    TileConfigBits = GetNoConfigBitsFromFile(str(fabric[y][x])+'_tile.vhdl')
        #                    if TileConfigBits != 'NULL' and int(TileConfigBits) != 0:
        #                        print('signal Tile_X'+str(x)+'Y'+str(y)+'_ConfigBits \t:\t std_logic_vector('+TileConfigBits+' -1 downto '+str(0)+' );', file=file)

        # FrameData       =>     Tile_Y3_FrameData,
        # FrameStrobe      =>     Tile_X1_FrameStrobe
        # MaxFramesPerCol : integer := 20;
        # FrameBitsPerRow : integer := 32;
        for y in range(1, y_tiles-1):
            print('\twire [FrameBitsPerRow-1:0] Tile_Y' +
                  str(y)+'_FrameData;', file=file)
        for x in range(x_tiles):
            print('\twire [MaxFramesPerCol-1:0] Tile_X' +
                  str(x)+'_FrameStrobe;', file=file)

        for y in range(1, y_tiles-1):
            for x in range(x_tiles):
                print('\twire [FrameBitsPerRow-1:0] Tile_X' +
                      str(x)+'Y'+str(y)+'_FrameData_O;', file=file)
        for y in range(y_tiles):
            for x in range(x_tiles):
                print('\twire [MaxFramesPerCol-1:0] Tile_X' +
                      str(x)+'Y'+str(y)+'_FrameStrobe_O;', file=file)

    print('\n//tile-to-tile signal declarations\n', file=file)
    for y in range(y_tiles):
        for x in range(x_tiles):
            if (fabric[y][x]) != 'NULL':
                # get the top dimension index that describes the tile type (given by fabric[y][x])
                # for line in TileTypeOutputPorts[TileTypes.index(fabric[y][x])]:
                # for line in TileTypeOutputPorts[TileTypes.index(fabric[y][x])]:
                # for line in TileTypeOutputPorts[TileTypes.index(fabric[y][x])]:
                for line in TileTypeOutputPorts[TileTypes.index(fabric[y][x])]:
                    # line contains something like "E2BEG : std_logic_vector( 7 downto 0 )" so I use split on '('
                    SignalName, Vector = re.split('\(', line)
                    # print('DEBUG line: ', line, file=file)
                    # print('DEBUG SignalName: ', SignalName, file=file)
                    # print('DEBUG Vector: ', Vector, file=file)
                    # Vector = re.sub('//.*', '', Vector)

                    print('\twire ['+Vector.replace(' downto ', ':').replace(' )', ']').replace(
                        ' ', '').replace('\t', '')+' Tile_X'+str(x)+'Y'+str(y)+'_'+SignalName+';', file=file)

    # top configuration data daisy chaining
    # this is copy and paste from tile code generation (so we can modify this here without side effects
    if ConfigBitMode == 'FlipFlopChain':
        print('// top configuration data daisy chaining', file=file)
        print(
            '\tassign conf_data[0] = CONFin; // conf_data\'low=0 and CONFin is from tile module', file=file)
        print('CONFout = conf_data['+str(tile_counter_FFC) +
              ']; // CONFout is from tile module', file=file)
    elif ConfigBitMode == 'frame_based':
        print('', file=file)
        for y in range(1, y_tiles-1):
            print('\tassign Tile_Y'+str(y)+'_FrameData = FrameData[(FrameBitsPerRow*('+str(
                y)+'+1))-1:FrameBitsPerRow*'+str(y)+'];', file=file)
        for x in range(x_tiles):
            print('\tassign Tile_X'+str(x)+'_FrameStrobe = FrameStrobe[(MaxFramesPerCol*('+str(
                x)+'+1))-1:MaxFramesPerCol*'+str(x)+'];', file=file)

    # VHDL tile instantiations
    tile_counter = 0
    ExternalPorts_counter = 0
    used_tile = []
    supertile_files = []
    print('\n//tile instantiations\n', file=file)
    for y in range(y_tiles):
        for x in range(x_tiles):
            if (fabric[y][x]) != 'NULL':
                if SuperTileEnable:
                    for superTile_type in SuperTileDict:
                        head_file = ''
                        # get the number of supertiles in vertical direction
                        y_supertiles = len(
                            SuperTileDict[superTile_type]['tiles'])
                        # get the number of supertiles in horizontal direction
                        x_supertiles = len(
                            SuperTileDict[superTile_type]['tiles'][0])
                        tile_x = 0
                        tile_y = 0
                        if fabric[y][x] == SuperTileDict[superTile_type]['head_tile']:
                            tile_x = SuperTileDict[superTile_type]['x_offset']
                            head_file = 'Tile_X' + \
                                str(x)+'Y'+str(y)+'_'+superTile_type+'.temp'
                            with open(head_file, "w") as f:
                                f.write('\t'+superTile_type+' Tile_X' +
                                        str(x)+'Y'+str(y)+'_'+superTile_type+' (\n')
                            used_tile.append(
                                'Tile_X'+str(x)+'Y'+str(y)+'_'+fabric[y][x])
                            supertile_files.append(head_file)
                        else:
                            for yy in range(y_supertiles):
                                for xx in range(x_supertiles):
                                    if SuperTileDict[superTile_type]['tiles'][yy][xx] == fabric[y][x]:
                                        tile_x = xx
                                        tile_y = yy
                                        head_file = 'Tile_X' + \
                                            str(x-xx+SuperTileDict[superTile_type]['x_offset'])+'Y'+str(
                                                y-yy)+'_'+superTile_type+'.temp'
                                        used_tile.append(
                                            'Tile_X'+str(x)+'Y'+str(y)+'_'+fabric[y][x])
                        if 'Tile_X'+str(x)+'Y'+str(y)+'_'+fabric[y][x] not in used_tile:
                            continue

                        left_edge = False
                        right_edge = False
                        top_edge = False
                        bot_edge = False
                        if tile_x == 0:
                            left_edge = True
                        else:
                            if SuperTileDict[superTile_type]['tiles'][tile_y][tile_x-1] == 'NULL':
                                left_edge = True
                        if tile_x == x_supertiles-1:
                            right_edge = True
                        else:
                            if SuperTileDict[superTile_type]['tiles'][tile_y][tile_x+1] == 'NULL':
                                right_edge = True
                        if tile_y == 0:
                            top_edge = True
                        else:
                            if SuperTileDict[superTile_type]['tiles'][tile_y-1][tile_x] == 'NULL':
                                top_edge = True
                        if tile_y == y_supertiles-1:
                            bot_edge = True
                        else:
                            if SuperTileDict[superTile_type]['tiles'][tile_y+1][tile_x] == 'NULL':
                                bot_edge = True

                        port_prefix = 'Tile_X'+str(tile_x)+'Y'+str(tile_y)+'_'
                        TileInput_ports = []
                        TileOutput_ports = []
                        TileInputs, TileOutputs = GetComponentPortsFromFile(
                            str(fabric[y][x])+'_tile.vhdl')
                        # print('DEBUG TileInputs: ', TileInputs)
                        # print('DEBUG TileOutputs: ', TileOutputs)
                        TilePorts = []
                        TilePortsDebug = []
                        # for connecting the instance, we write the tile ports in the order all inputs and all outputs
                        for port in TileInputs + TileOutputs:
                            # GetComponentPortsFromFile returns vector information that starts with "(..." and we throw that away
                            # However the vector information is still interesting for debug purpose
                            TilePorts.append(
                                re.sub(' ', '', (re.sub('\(.*', '', port, flags=re.IGNORECASE))))
                            TilePortsDebug.append(port)

                        # now we get the connecting input signals in the order NORTH EAST SOUTH WEST (order is given in fabric.csv)
                        # from the adjacent tiles. For example, a NorthEnd-port is connected to a SouthBeg-port on tile y+1
                        # note that fabric[y][x] has its origin [0][0] in the top left corner
                        TileInputSignal = []
                        TileInputSignalCountPerDirection = []
                        # IMPORTANT: we have to go through the following in NORTH EAST SOUTH WEST order
                        # NORTH direction: get the NiBEG wires from tile y+1, because they drive NiEND
                        if y < (y_tiles-1) and bot_edge:
                            if (fabric[y+1][x]) != 'NULL':
                                TileInputs, TileOutputs = GetComponentPortsFromFile(
                                    str(fabric[y+1][x])+'_tile.vhdl', filter='NORTH')
                                for port in TileOutputs:
                                    TileInputSignal.append(
                                        'Tile_X'+str(x)+'Y'+str(y+1)+'_'+port)
                                if TileOutputs == []:
                                    TileInputSignalCountPerDirection.append(0)
                                else:
                                    TileInputSignalCountPerDirection.append(
                                        len(TileOutputs))
                            else:
                                TileInputSignalCountPerDirection.append(0)
                        else:
                            TileInputSignalCountPerDirection.append(0)
                        # EAST direction: get the EiBEG wires from tile x-1, because they drive EiEND
                        if x > 0 and left_edge:
                            if (fabric[y][x-1]) != 'NULL':
                                TileInputs, TileOutputs = GetComponentPortsFromFile(
                                    str(fabric[y][x-1])+'_tile.vhdl', filter='EAST')
                                for port in TileOutputs:
                                    TileInputSignal.append(
                                        'Tile_X'+str(x-1)+'Y'+str(y)+'_'+port)
                                if TileOutputs == []:
                                    TileInputSignalCountPerDirection.append(0)
                                else:
                                    TileInputSignalCountPerDirection.append(
                                        len(TileOutputs))
                            else:
                                TileInputSignalCountPerDirection.append(0)
                        else:
                            TileInputSignalCountPerDirection.append(0)
                        # SOUTH direction: get the SiBEG wires from tile y-1, because they drive SiEND
                        if y > 0 and top_edge:
                            if (fabric[y-1][x]) != 'NULL':
                                TileInputs, TileOutputs = GetComponentPortsFromFile(
                                    str(fabric[y-1][x])+'_tile.vhdl', filter='SOUTH')
                                for port in TileOutputs:
                                    TileInputSignal.append(
                                        'Tile_X'+str(x)+'Y'+str(y-1)+'_'+port)
                                if TileOutputs == []:
                                    TileInputSignalCountPerDirection.append(0)
                                else:
                                    TileInputSignalCountPerDirection.append(
                                        len(TileOutputs))
                            else:
                                TileInputSignalCountPerDirection.append(0)
                        else:
                            TileInputSignalCountPerDirection.append(0)
                        # WEST direction: get the WiBEG wires from tile x+1, because they drive WiEND
                        if x < (x_tiles-1) and right_edge:
                            if (fabric[y][x+1]) != 'NULL':
                                TileInputs, TileOutputs = GetComponentPortsFromFile(
                                    str(fabric[y][x+1])+'_tile.vhdl', filter='WEST')
                                for port in TileOutputs:
                                    TileInputSignal.append(
                                        'Tile_X'+str(x+1)+'Y'+str(y)+'_'+port)
                                if TileOutputs == []:
                                    TileInputSignalCountPerDirection.append(0)
                                else:
                                    TileInputSignalCountPerDirection.append(
                                        len(TileOutputs))
                            else:
                                TileInputSignalCountPerDirection.append(0)
                        else:
                            TileInputSignalCountPerDirection.append(0)
                        # at this point, TileInputSignal is carrying all the driver signals from the surrounding tiles (the BEG signals of those tiles)
                        # for example when we are on Tile_X2Y2, the first entry could be "Tile_X2Y3_N1BEG( 3 downto 0 )"
                        # for element in TileInputSignal:
                            # print('DEBUG TileInputSignal :'+'Tile_X'+str(x)+'Y'+str(y), element)

                        # the output signals are named after the output ports
                        TileOutputSignal = []
                        TileInputsCountPerDirection = []
                        # as for the VHDL signal generation, we simply add a prefix like "Tile_X1Y0_" to the begin port
                        # for port in TileOutputs:
                        # TileOutputSignal.append('Tile_X'+str(x)+'Y'+str(y)+'_'+port)
                        if (fabric[y][x]) != 'NULL':
                            if bot_edge:
                                TileInputs, TileOutputs = GetComponentPortsFromFile(
                                    str(fabric[y][x])+'_tile.vhdl', filter='SOUTH')
                                TileOutput_ports.extend(TileOutputs)
                                for port in TileOutputs:
                                    TileOutputSignal.append(
                                        'Tile_X'+str(x)+'Y'+str(y)+'_'+port)
                                TileInputs, TileOutputs = GetComponentPortsFromFile(
                                    str(fabric[y][x])+'_tile.vhdl', filter='NORTH')
                                TileInputsCountPerDirection.append(
                                    len(TileInputs))
                                TileInput_ports.extend(TileInputs)
                            else:
                                TileInputsCountPerDirection.append(0)
                            if left_edge:
                                TileInputs, TileOutputs = GetComponentPortsFromFile(
                                    str(fabric[y][x])+'_tile.vhdl', filter='WEST')
                                TileOutput_ports.extend(TileOutputs)
                                for port in TileOutputs:
                                    TileOutputSignal.append(
                                        'Tile_X'+str(x)+'Y'+str(y)+'_'+port)
                                TileInputs, TileOutputs = GetComponentPortsFromFile(
                                    str(fabric[y][x])+'_tile.vhdl', filter='EAST')
                                TileInputsCountPerDirection.append(
                                    len(TileInputs))
                                TileInput_ports.extend(TileInputs)
                            else:
                                TileInputsCountPerDirection.append(0)
                            if top_edge:
                                TileInputs, TileOutputs = GetComponentPortsFromFile(
                                    str(fabric[y][x])+'_tile.vhdl', filter='NORTH')
                                TileOutput_ports.extend(TileOutputs)
                                for port in TileOutputs:
                                    TileOutputSignal.append(
                                        'Tile_X'+str(x)+'Y'+str(y)+'_'+port)
                                TileInputs, TileOutputs = GetComponentPortsFromFile(
                                    str(fabric[y][x])+'_tile.vhdl', filter='SOUTH')
                                TileInputsCountPerDirection.append(
                                    len(TileInputs))
                                TileInput_ports.extend(TileInputs)
                            else:
                                TileInputsCountPerDirection.append(0)
                            if right_edge:
                                TileInputs, TileOutputs = GetComponentPortsFromFile(
                                    str(fabric[y][x])+'_tile.vhdl', filter='EAST')
                                TileOutput_ports.extend(TileOutputs)
                                for port in TileOutputs:
                                    TileOutputSignal.append(
                                        'Tile_X'+str(x)+'Y'+str(y)+'_'+port)
                                TileInputs, TileOutputs = GetComponentPortsFromFile(
                                    str(fabric[y][x])+'_tile.vhdl', filter='WEST')
                                TileInputsCountPerDirection.append(
                                    len(TileInputs))
                                TileInput_ports.extend(TileInputs)
                            else:
                                TileInputsCountPerDirection.append(0)
                        # at this point, TileOutputSignal is carrying all the signal names that will be driven by the present tile
                        # for example when we are on Tile_X2Y2, the first entry could be "Tile_X2Y2_W1BEG( 3 downto 0 )"
                        # for element in TileOutputSignal:
                            # print('DEBUG TileOutputSignal :'+'Tile_X'+str(x)+'Y'+str(y), element)

                        # if (fabric[y][x]) != 'NULL':    # looks like this conditional is redundant
                            #TileInputs, TileOutputs = GetComponentPortsFromFile(str(fabric[y][x])+'_tile.vhdl')
                        # example: W6END( 11 downto 0 ), N1BEG( 3 downto 0 ), ...
                        # meaning: the END-ports are the tile inputs followed by the actual tile output ports (typically BEG)
                        # this is essentially the left side (the component ports) of the component instantiation

                        CheckFailed = False
                        # sanity check: The number of input ports has to match the TileInputSignal per direction (N,E,S,W)
                        if (fabric[y][x]) != 'NULL':
                            for k in range(0, 4):
                                if TileInputsCountPerDirection[k] != TileInputSignalCountPerDirection[k]:
                                    print(
                                        TileInputsCountPerDirection[k], TileInputSignalCountPerDirection[k])
                                    print('ERROR: component input missmatch in '+str(
                                        All_Directions[k])+' direction for Tile_X'+str(x)+'Y'+str(y)+' of type '+str(fabric[y][x]))
                                    CheckFailed = True
                            if CheckFailed == True:
                                print('Error in function GenerateFabricVHDL')
                                print('DEBUG:TileInputs: ', TileInput_ports)
                                print('DEBUG:TileInputSignal: ',
                                      TileInputSignal)
                                print('DEBUG:TileOutputs: ', TileOutput_ports)
                                print('DEBUG:TileOutputSignal: ',
                                      TileOutputSignal)
                                # raise ValueError('Error in function GenerateFabricVHDL')
                        # the output ports are derived from the same list and should therefore match automatically

                        # for element in (TileInputs+TileOutputs):
                            # print('DEBUG TileInputs+TileOutputs :'+'Tile_X'+str(x)+'Y'+str(y)+'element:', element)
                        # print(head_file)
                        with open(head_file, "a+") as f:
                            # looks like this conditional is redundant
                            if (fabric[y][x]) != 'NULL':
                                for k in range(0, len(TileInput_ports)):
                                    PortName = re.sub(
                                        '\(.*', '', TileInput_ports[k])
                                    f.write('\t.'+port_prefix+PortName+'('+TileInputSignal[k].replace('(', '[').replace(
                                        ')', ']').replace(' downto ', ':').replace(' ', '').replace('\t', '')+'),\n')
                                    # print('DEBUG_INPUT: '+PortName+'\t=> '+TileInputSignal[k]+',')
                                for k in range(0, len(TileOutput_ports)):
                                    PortName = re.sub(
                                        '\(.*', '', TileOutput_ports[k])
                                    f.write('\t.'+port_prefix+PortName+'('+TileOutputSignal[k].replace('(', '[').replace(
                                        ')', ']').replace(' downto ', ':').replace(' ', '').replace('\t', '')+'),\n')
                                    # print('DEBUG_OUTPUT: '+PortName+'\t=> '+TileOutputSignal[k]+',')

                            # Check if this tile uses IO-pins that have to be connected to the top-level module
                            CurrentTileExternalPorts = GetComponentPortsFromFile(
                                fabric[y][x]+'_tile.vhdl', port='external')
                            if CurrentTileExternalPorts != []:
                                f.write(
                                    '\t//tile IO port which gets directly connected to top-level tile module\n')
                                for item in CurrentTileExternalPorts:
                                    # we need the PortName and the PortDefinition (everything after the ':' separately
                                    PortName = re.sub('\:.*', '', item)
                                    substitutions = {" ": "", "\t": ""}
                                    PortName = (
                                        replace(PortName, substitutions))
                                    PortDefinition = re.sub('^.*\:', '', item)
                                    # ExternalPorts was populated when writing the fabric top level module
                                    f.write('\t.'+PortName+'('+ExternalPorts[ExternalPorts_counter].replace(
                                        '(', '[').replace(')', ']').replace(' downto ', ':').replace(' ', '').replace('\t', '')+'),\n')
                                    ExternalPorts_counter += 1

                            if ConfigBitMode == 'FlipFlopChain':
                                GenerateVHDL_Conf_Instantiation(
                                    file=f, counter=tile_counter, close=True)
                            if ConfigBitMode == 'frame_based':
                                if (fabric[y][x]) != 'NULL':
                                    TileConfigBits = GetNoConfigBitsFromFile(
                                        str(fabric[y][x])+'_tile.vhdl')
                                    if TileConfigBits != 'NULL':
                                        if int(TileConfigBits) == 0:
                                            #f.write('`ifndef EMULATION_MODE\n')
                                            if y == y_tiles-1:
                                                if bot_edge:
                                                    f.write(
                                                        '\t.'+port_prefix+'FrameStrobe('+'Tile_X'+str(x)+'_FrameStrobe),\n')
                                                if top_edge:
                                                    f.write(
                                                        '\t.'+port_prefix+'FrameStrobe_O('+'Tile_X'+str(x)+'Y'+str(y)+'_FrameStrobe_O),\n')
                                            else:
                                                if fabric[y+1][x] == 'NULL':
                                                    if bot_edge:
                                                        f.write(
                                                            '\t.'+port_prefix+'FrameStrobe('+'Tile_X'+str(x)+'_FrameStrobe),\n')
                                                    if top_edge:
                                                        f.write(
                                                            '\t.'+port_prefix+'FrameStrobe_O('+'Tile_X'+str(x)+'Y'+str(y)+'_FrameStrobe_O),\n')
                                                else:
                                                    if bot_edge:
                                                        f.write(
                                                            '\t.'+port_prefix+'FrameStrobe('+'Tile_X'+str(x)+'Y'+str(y+1)+'_FrameStrobe_O),\n')
                                                    if top_edge:
                                                        f.write(
                                                            '\t.'+port_prefix+'FrameStrobe_O('+'Tile_X'+str(x)+'Y'+str(y)+'_FrameStrobe_O),\n')
                                            # f.write('`endif\n')
                                        else:
                                            #f.write('`ifdef EMULATION_MODE\n')
                                            # f.write('\t.'+port_prefix+'Emulate_Bitstream('+'`Tile_X'+str(x)+'Y'+str(y)+'_Emulate_Bitstream)\n')
                                            # f.write('`else\n')
                                            if x == 0:  # left_edge
                                                if left_edge:
                                                    f.write(
                                                        '\t.'+port_prefix+'FrameData('+'Tile_Y'+str(y)+'_FrameData),\n')
                                                if right_edge:
                                                    f.write(
                                                        '\t.'+port_prefix+'FrameData_O('+'Tile_X'+str(x)+'Y'+str(y)+'_FrameData_O),\n')
                                            else:
                                                if fabric[y][x-1] == 'NULL':
                                                    if left_edge:
                                                        f.write(
                                                            '\t.'+port_prefix+'FrameData('+'Tile_Y'+str(y)+'_FrameData),\n')
                                                    if right_edge:
                                                        f.write(
                                                            '\t.'+port_prefix+'FrameData_O('+'Tile_X'+str(x)+'Y'+str(y)+'_FrameData_O),\n')
                                                else:
                                                    if left_edge:
                                                        f.write(
                                                            '\t.'+port_prefix+'FrameData('+'Tile_X'+str(x-1)+'Y'+str(y)+'_FrameData_O),\n')
                                                    if right_edge:
                                                        f.write(
                                                            '\t.'+port_prefix+'FrameData_O('+'Tile_X'+str(x)+'Y'+str(y)+'_FrameData_O),\n')
                                            if y == y_tiles-1:
                                                if bot_edge:
                                                    f.write(
                                                        '\t.'+port_prefix+'FrameStrobe('+'Tile_X'+str(x)+'_FrameStrobe),\n')
                                                if top_edge:
                                                    f.write(
                                                        '\t.'+port_prefix+'FrameStrobe_O('+'Tile_X'+str(x)+'Y'+str(y)+'_FrameStrobe_O),\n')
                                            else:
                                                if fabric[y+1][x] == 'NULL':
                                                    if bot_edge:
                                                        f.write(
                                                            '\t.'+port_prefix+'FrameStrobe('+'Tile_X'+str(x)+'_FrameStrobe),\n')
                                                    if top_edge:
                                                        f.write(
                                                            '\t.'+port_prefix+'FrameStrobe_O('+'Tile_X'+str(x)+'Y'+str(y)+'_FrameStrobe_O),\n')
                                                else:
                                                    if bot_edge:
                                                        f.write(
                                                            '\t.'+port_prefix+'FrameStrobe('+'Tile_X'+str(x)+'Y'+str(y+1)+'_FrameStrobe_O),\n')
                                                    if top_edge:
                                                        f.write(
                                                            '\t.'+port_prefix+'FrameStrobe_O('+'Tile_X'+str(x)+'Y'+str(y)+'_FrameStrobe_O),\n')
                                            # f.write('`endif\n')

                if 'Tile_X'+str(x)+'Y'+str(y)+'_'+fabric[y][x] in used_tile:
                    continue

                EntityName = GetComponentEntityNameFromFile(
                    str(fabric[y][x])+'_tile.vhdl')
                print('\t'+EntityName+' Tile_X'+str(x)+'Y' +
                      str(y)+'_'+EntityName+' (', file=file)
                TileInputs, TileOutputs = GetComponentPortsFromFile(
                    str(fabric[y][x])+'_tile.vhdl')
                # print('DEBUG TileInputs: ', TileInputs)
                # print('DEBUG TileOutputs: ', TileOutputs)
                TilePorts = []
                TilePortsDebug = []
                # for connecting the instance, we write the tile ports in the order all inputs and all outputs
                for port in TileInputs + TileOutputs:
                    # GetComponentPortsFromFile returns vector information that starts with "(..." and we throw that away
                    # However the vector information is still interesting for debug purpose
                    TilePorts.append(
                        re.sub(' ', '', (re.sub('\(.*', '', port, flags=re.IGNORECASE))))
                    TilePortsDebug.append(port)

                # now we get the connecting input signals in the order NORTH EAST SOUTH WEST (order is given in fabric.csv)
                # from the adjacent tiles. For example, a NorthEnd-port is connected to a SouthBeg-port on tile Y+1
                # note that fabric[y][x] has its origin [0][0] in the top left corner
                TileInputSignal = []
                TileInputSignalCountPerDirection = []
                # IMPORTANT: we have to go through the following in NORTH EAST SOUTH WEST order
                # NORTH direction: get the NiBEG wires from tile y+1, because they drive NiEND
                if y < (y_tiles-1):
                    if (fabric[y+1][x]) != 'NULL':
                        TileInputs, TileOutputs = GetComponentPortsFromFile(
                            str(fabric[y+1][x])+'_tile.vhdl', filter='NORTH')
                        for port in TileOutputs:
                            TileInputSignal.append(
                                'Tile_X'+str(x)+'Y'+str(y+1)+'_'+port)
                        if TileOutputs == []:
                            TileInputSignalCountPerDirection.append(0)
                        else:
                            TileInputSignalCountPerDirection.append(
                                len(TileOutputs))
                    else:
                        TileInputSignalCountPerDirection.append(0)
                else:
                    TileInputSignalCountPerDirection.append(0)
                # EAST direction: get the EiBEG wires from tile x-1, because they drive EiEND
                if x > 0:
                    if (fabric[y][x-1]) != 'NULL':
                        TileInputs, TileOutputs = GetComponentPortsFromFile(
                            str(fabric[y][x-1])+'_tile.vhdl', filter='EAST')
                        for port in TileOutputs:
                            TileInputSignal.append(
                                'Tile_X'+str(x-1)+'Y'+str(y)+'_'+port)
                        if TileOutputs == []:
                            TileInputSignalCountPerDirection.append(0)
                        else:
                            TileInputSignalCountPerDirection.append(
                                len(TileOutputs))
                    else:
                        TileInputSignalCountPerDirection.append(0)
                else:
                    TileInputSignalCountPerDirection.append(0)
                # SOUTH direction: get the SiBEG wires from tile y-1, because they drive SiEND
                if y > 0:
                    if (fabric[y-1][x]) != 'NULL':
                        TileInputs, TileOutputs = GetComponentPortsFromFile(
                            str(fabric[y-1][x])+'_tile.vhdl', filter='SOUTH')
                        for port in TileOutputs:
                            TileInputSignal.append(
                                'Tile_X'+str(x)+'Y'+str(y-1)+'_'+port)
                        if TileOutputs == []:
                            TileInputSignalCountPerDirection.append(0)
                        else:
                            TileInputSignalCountPerDirection.append(
                                len(TileOutputs))
                    else:
                        TileInputSignalCountPerDirection.append(0)
                else:
                    TileInputSignalCountPerDirection.append(0)
                # WEST direction: get the WiBEG wires from tile x+1, because they drive WiEND
                if x < (x_tiles-1):
                    if (fabric[y][x+1]) != 'NULL':
                        TileInputs, TileOutputs = GetComponentPortsFromFile(
                            str(fabric[y][x+1])+'_tile.vhdl', filter='WEST')
                        for port in TileOutputs:
                            TileInputSignal.append(
                                'Tile_X'+str(x+1)+'Y'+str(y)+'_'+port)
                        if TileOutputs == []:
                            TileInputSignalCountPerDirection.append(0)
                        else:
                            TileInputSignalCountPerDirection.append(
                                len(TileOutputs))
                    else:
                        TileInputSignalCountPerDirection.append(0)
                else:
                    TileInputSignalCountPerDirection.append(0)
                # at this point, TileInputSignal is carrying all the driver signals from the surrounding tiles (the BEG signals of those tiles)
                # for example when we are on Tile_X2Y2, the first entry could be "Tile_X2Y3_N1BEG( 3 downto 0 )"
                # for element in TileInputSignal:
                    # print('DEBUG TileInputSignal :'+'Tile_X'+str(x)+'Y'+str(y), element)

                # the output signals are named after the output ports
                TileOutputSignal = []
                TileInputsCountPerDirection = []
                # as for the VHDL signal generation, we simply add a prefix like "Tile_X1Y0_" to the begin port
                # for port in TileOutputs:
                # TileOutputSignal.append('Tile_X'+str(x)+'Y'+str(y)+'_'+port)
                if (fabric[y][x]) != 'NULL':
                    TileInputs, TileOutputs = GetComponentPortsFromFile(
                        str(fabric[y][x])+'_tile.vhdl', filter='NORTH')
                    for port in TileOutputs:
                        TileOutputSignal.append(
                            'Tile_X'+str(x)+'Y'+str(y)+'_'+port)
                    TileInputsCountPerDirection.append(len(TileInputs))
                    TileInputs, TileOutputs = GetComponentPortsFromFile(
                        str(fabric[y][x])+'_tile.vhdl', filter='EAST')
                    for port in TileOutputs:
                        TileOutputSignal.append(
                            'Tile_X'+str(x)+'Y'+str(y)+'_'+port)
                    TileInputsCountPerDirection.append(len(TileInputs))
                    TileInputs, TileOutputs = GetComponentPortsFromFile(
                        str(fabric[y][x])+'_tile.vhdl', filter='SOUTH')
                    for port in TileOutputs:
                        TileOutputSignal.append(
                            'Tile_X'+str(x)+'Y'+str(y)+'_'+port)
                    TileInputsCountPerDirection.append(len(TileInputs))
                    TileInputs, TileOutputs = GetComponentPortsFromFile(
                        str(fabric[y][x])+'_tile.vhdl', filter='WEST')
                    for port in TileOutputs:
                        TileOutputSignal.append(
                            'Tile_X'+str(x)+'Y'+str(y)+'_'+port)
                    TileInputsCountPerDirection.append(len(TileInputs))
                # at this point, TileOutputSignal is carrying all the signal names that will be driven by the present tile
                # for example when we are on Tile_X2Y2, the first entry could be "Tile_X2Y2_W1BEG( 3 downto 0 )"
                # for element in TileOutputSignal:
                    # print('DEBUG TileOutputSignal :'+'Tile_X'+str(x)+'Y'+str(y), element)

                if (fabric[y][x]) != 'NULL':    # looks like this conditional is redundant
                    TileInputs, TileOutputs = GetComponentPortsFromFile(
                        str(fabric[y][x])+'_tile.vhdl')
                # example: W6END( 11 downto 0 ), N1BEG( 3 downto 0 ), ...
                # meaning: the END-ports are the tile inputs followed by the actual tile output ports (typically BEG)
                # this is essentially the left side (the component ports) of the component instantiation

                CheckFailed = False
                # sanity check: The number of input ports has to match the TileInputSignal per direction (N,E,S,W)
                if (fabric[y][x]) != 'NULL':
                    for k in range(0, 4):

                        if TileInputsCountPerDirection[k] != TileInputSignalCountPerDirection[k]:
                            print('ERROR: component input missmatch in '+str(
                                All_Directions[k])+' direction for Tile_X'+str(x)+'Y'+str(y)+' of type '+str(fabric[y][x]))
                            CheckFailed = True
                    if CheckFailed == True:
                        print('Error in function GenerateFabricVHDL')
                        print('DEBUG:TileInputs: ', TileInputs)
                        print('DEBUG:TileInputSignal: ', TileInputSignal)
                        print('DEBUG:TileOutputs: ', TileOutputs)
                        print('DEBUG:TileOutputSignal: ', TileOutputSignal)
                        # raise ValueError('Error in function GenerateFabricVHDL')
                # the output ports are derived from the same list and should therefore match automatically

                # for element in (TileInputs+TileOutputs):
                    # print('DEBUG TileInputs+TileOutputs :'+'Tile_X'+str(x)+'Y'+str(y)+'element:', element)

                if (fabric[y][x]) != 'NULL':    # looks like this conditional is redundant
                    for k in range(0, len(TileInputs)):
                        PortName = re.sub('\(.*', '', TileInputs[k])
                        print('\t.'+PortName+'('+TileInputSignal[k].replace('(', '[').replace(')', ']').replace(
                            ' downto ', ':').replace(' ', '').replace('\t', '')+'),', file=file)
                        # print('DEBUG_INPUT: '+PortName+'\t=> '+TileInputSignal[k]+',')
                    for k in range(0, len(TileOutputs)):
                        PortName = re.sub('\(.*', '', TileOutputs[k])
                        print('\t.'+PortName+'('+TileOutputSignal[k].replace('(', '[').replace(')', ']').replace(
                            ' downto ', ':').replace(' ', '').replace('\t', '')+'),', file=file)
                        # print('DEBUG_OUTPUT: '+PortName+'\t=> '+TileOutputSignal[k]+',')

                # Check if this tile uses IO-pins that have to be connected to the top-level module
                CurrentTileExternalPorts = GetComponentPortsFromFile(
                    fabric[y][x]+'_tile.vhdl', port='external')
                CLOCK_Tile = False
                if CurrentTileExternalPorts != []:
                    print(
                        '\t//tile IO port which gets directly connected to top-level tile module', file=file)
                    for item in CurrentTileExternalPorts:
                        # we need the PortName and the PortDefinition (everything after the ':' separately
                        PortName = re.sub('\:.*', '', item)
                        substitutions = {" ": "", "\t": ""}
                        PortName = (replace(PortName, substitutions))
                        PortDefinition = re.sub('^.*\:', '', item)
                        # ExternalPorts was populated when writing the fabric top level module
                        if PortName == 'UserCLK' and y != y_tiles-1:
                            CLOCK_Tile = True
                            if fabric[y+1][x] != 'NULL':
                                print('\t.'+PortName+'(Tile_X'+str(x) +
                                      'Y'+str(y+1)+'_UserCLKo),', file=file)
                            else:
                                print('\t.'+PortName+'(UserCLK),', file=file)
                        else:
                            print('\t.'+PortName+'('+ExternalPorts[ExternalPorts_counter].replace('(', '[').replace(
                                ')', ']').replace(' downto ', ':').replace(' ', '').replace('\t', '')+'),', file=file)
                        ExternalPorts_counter += 1
                if CLOCK_Tile:
                    print('\t.UserCLKo(Tile_X'+str(x)+'Y' +
                          str(y)+'_UserCLKo),', file=file)
                else:
                    if y != y_tiles-1:
                        if fabric[y+1][x] != 'NULL':
                            print('\t.UserCLK(Tile_X'+str(x)+'Y' +
                                  str(y+1)+'_UserCLKo),', file=file)
                            print('\t.UserCLKo(Tile_X'+str(x)+'Y' +
                                  str(y)+'_UserCLKo),', file=file)
                        else:
                            print('\t.UserCLK(UserCLK),', file=file)
                            print('\t.UserCLKo(Tile_X'+str(x)+'Y' +
                                  str(y)+'_UserCLKo),', file=file)
                    else:
                        print('\t.UserCLK(UserCLK),', file=file)
                        print('\t.UserCLKo(Tile_X'+str(x)+'Y' +
                              str(y)+'_UserCLKo),', file=file)

                if ConfigBitMode == 'FlipFlopChain':
                    GenerateVHDL_Conf_Instantiation(
                        file=file, counter=tile_counter, close=True)
                if ConfigBitMode == 'frame_based':
                    if (fabric[y][x]) != 'NULL':
                        TileConfigBits = GetNoConfigBitsFromFile(
                            str(fabric[y][x])+'_tile.vhdl')
                        if TileConfigBits != 'NULL':
                            if int(TileConfigBits) == 0:

                                # print('\t\t ConfigBits => (others => \'-\') );\n', file=file)

                                # the next one is fixing the fact the the last port assignment in vhdl is not allowed to have a ','
                                # this is a bit ugly, but well, vhdl is ugly too...
                                # last_pos = file.tell()
                                # for k in range(20):
                                # file.seek(last_pos -k)                # scan character by character backwards and look for ','
                                # my_char = file.read(1)
                                # if my_char == ',':
                                # file.seek(last_pos -k)            # place seek pointer to last ',' position and overwrite with a space
                                # print(' ', end='', file=file)
                                # break                            # stop scan

                                # file.seek(0, os.SEEK_END)          # go back to usual...

                                # print('\t);\n', file=file)
                                if y == y_tiles-1:
                                    #print('\t.FrameData('+'Tile_Y'+str(y)+'_FrameData), ' , file=file)
                                    #print('\t.FrameData_O('+'Tile_X'+str(x)+'Y'+str(y)+'_FrameData_O), ' , file=file)
                                    print('\t.FrameStrobe('+'Tile_X' +
                                          str(x)+'_FrameStrobe),', file=file)
                                    print('\t.FrameStrobe_O('+'Tile_X'+str(x)+'Y' +
                                          str(y)+'_FrameStrobe_O)\n\t);\n', file=file)
                                elif y != y_tiles-1:
                                    if fabric[y+1][x] == 'NULL':
                                        #print('\t.FrameData('+'Tile_Y'+str(y)+'_FrameData), ' , file=file)
                                        #print('\t.FrameData_O('+'Tile_X'+str(x)+'Y'+str(y)+'_FrameData_O), ' , file=file)
                                        print('\t.FrameStrobe('+'Tile_X' +
                                              str(x)+'_FrameStrobe),', file=file)
                                        print(
                                            '\t.FrameStrobe_O('+'Tile_X'+str(x)+'Y'+str(y)+'_FrameStrobe_O)\n\t);\n', file=file)
                                    else:
                                        #print('\t.FrameData('+'Tile_X'+str(x-1)+'Y'+str(y)+'_FrameData_O), ' , file=file)
                                        #print('\t.FrameData_O('+'Tile_X'+str(x)+'Y'+str(y)+'_FrameData_O), ' , file=file)
                                        print(
                                            '\t.FrameStrobe('+'Tile_X'+str(x)+'Y'+str(y+1)+'_FrameStrobe_O),', file=file)
                                        print(
                                            '\t.FrameStrobe_O('+'Tile_X'+str(x)+'Y'+str(y)+'_FrameStrobe_O)\n\t);\n', file=file)
                            else:
                                if x == 0 and y == y_tiles-1:  # left_bottom_corner
                                    print('\t.FrameData('+'Tile_Y' +
                                          str(y)+'_FrameData), ', file=file)
                                    print('\t.FrameData_O('+'Tile_X'+str(x) +
                                          'Y'+str(y)+'_FrameData_O), ', file=file)
                                    print('\t.FrameStrobe('+'Tile_X' +
                                          str(x)+'_FrameStrobe),', file=file)
                                    print('\t.FrameStrobe_O('+'Tile_X'+str(x)+'Y' +
                                          str(y)+'_FrameStrobe_O)\n\t);\n', file=file)
                                elif x == 0 and y != y_tiles-1:  # left_edge
                                    if fabric[y+1][x] == 'NULL':
                                        print('\t.FrameData('+'Tile_Y' +
                                              str(y)+'_FrameData), ', file=file)
                                        print(
                                            '\t.FrameData_O('+'Tile_X'+str(x)+'Y'+str(y)+'_FrameData_O), ', file=file)
                                        print('\t.FrameStrobe('+'Tile_X' +
                                              str(x)+'_FrameStrobe),', file=file)
                                        print(
                                            '\t.FrameStrobe_O('+'Tile_X'+str(x)+'Y'+str(y)+'_FrameStrobe_O)\n\t);\n', file=file)
                                    else:
                                        print('\t.FrameData('+'Tile_Y' +
                                              str(y)+'_FrameData), ', file=file)
                                        print(
                                            '\t.FrameData_O('+'Tile_X'+str(x)+'Y'+str(y)+'_FrameData_O), ', file=file)
                                        print(
                                            '\t.FrameStrobe('+'Tile_X'+str(x)+'Y'+str(y+1)+'_FrameStrobe_O),', file=file)
                                        print(
                                            '\t.FrameStrobe_O('+'Tile_X'+str(x)+'Y'+str(y)+'_FrameStrobe_O)\n\t);\n', file=file)
                                elif x != 0 and y == y_tiles-1:  # bottom_edge
                                    if fabric[y][x-1] == 'NULL':
                                        print('\t.FrameData('+'Tile_Y' +
                                              str(y)+'_FrameData), ', file=file)
                                        print(
                                            '\t.FrameData_O('+'Tile_X'+str(x)+'Y'+str(y)+'_FrameData_O), ', file=file)
                                        print('\t.FrameStrobe('+'Tile_X' +
                                              str(x)+'_FrameStrobe),', file=file)
                                        print(
                                            '\t.FrameStrobe_O('+'Tile_X'+str(x)+'Y'+str(y)+'_FrameStrobe_O)\n\t);\n', file=file)
                                    else:
                                        print(
                                            '\t.FrameData('+'Tile_X'+str(x-1)+'Y'+str(y)+'_FrameData_O), ', file=file)
                                        print(
                                            '\t.FrameData_O('+'Tile_X'+str(x)+'Y'+str(y)+'_FrameData_O), ', file=file)
                                        print('\t.FrameStrobe('+'Tile_X' +
                                              str(x)+'_FrameStrobe),', file=file)
                                        print(
                                            '\t.FrameStrobe_O('+'Tile_X'+str(x)+'Y'+str(y)+'_FrameStrobe_O)\n\t);\n', file=file)
                                elif x != 0 and y != y_tiles-1:
                                    if fabric[y][x-1] == 'NULL' and fabric[y+1][x] == 'NULL':
                                        print('\t.FrameData('+'Tile_Y' +
                                              str(y)+'_FrameData), ', file=file)
                                        print(
                                            '\t.FrameData_O('+'Tile_X'+str(x)+'Y'+str(y)+'_FrameData_O), ', file=file)
                                        print('\t.FrameStrobe('+'Tile_X' +
                                              str(x)+'_FrameStrobe),', file=file)
                                        print(
                                            '\t.FrameStrobe_O('+'Tile_X'+str(x)+'Y'+str(y)+'_FrameStrobe_O)\n\t);\n', file=file)
                                    elif fabric[y][x-1] == 'NULL' and fabric[y+1][x] != 'NULL':
                                        print('\t.FrameData('+'Tile_Y' +
                                              str(y)+'_FrameData), ', file=file)
                                        print(
                                            '\t.FrameData_O('+'Tile_X'+str(x)+'Y'+str(y)+'_FrameData_O), ', file=file)
                                        print(
                                            '\t.FrameStrobe('+'Tile_X'+str(x)+'Y'+str(y+1)+'_FrameStrobe_O),', file=file)
                                        print(
                                            '\t.FrameStrobe_O('+'Tile_X'+str(x)+'Y'+str(y)+'_FrameStrobe_O)\n\t);\n', file=file)
                                    elif fabric[y][x-1] != 'NULL' and fabric[y+1][x] == 'NULL':
                                        print(
                                            '\t.FrameData('+'Tile_X'+str(x-1)+'Y'+str(y)+'_FrameData_O), ', file=file)
                                        print(
                                            '\t.FrameData_O('+'Tile_X'+str(x)+'Y'+str(y)+'_FrameData_O), ', file=file)
                                        print('\t.FrameStrobe('+'Tile_X' +
                                              str(x)+'_FrameStrobe),', file=file)
                                        print(
                                            '\t.FrameStrobe_O('+'Tile_X'+str(x)+'Y'+str(y)+'_FrameStrobe_O)\n\t);\n', file=file)
                                    else:
                                        if int(GetNoConfigBitsFromFile(str(fabric[y][x-1])+'_tile.vhdl')) == 0:
                                            print(
                                                '\t.FrameData('+'Tile_Y'+str(y)+'_FrameData), ', file=file)
                                            print(
                                                '\t.FrameData_O('+'Tile_X'+str(x)+'Y'+str(y)+'_FrameData_O), ', file=file)
                                            print(
                                                '\t.FrameStrobe('+'Tile_X'+str(x)+'Y'+str(y+1)+'_FrameStrobe_O),', file=file)
                                            print(
                                                '\t.FrameStrobe_O('+'Tile_X'+str(x)+'Y'+str(y)+'_FrameStrobe_O)\n\t);\n', file=file)
                                        else:
                                            print(
                                                '\t.FrameData('+'Tile_X'+str(x-1)+'Y'+str(y)+'_FrameData_O), ', file=file)
                                            print(
                                                '\t.FrameData_O('+'Tile_X'+str(x)+'Y'+str(y)+'_FrameData_O), ', file=file)
                                            print(
                                                '\t.FrameStrobe('+'Tile_X'+str(x)+'Y'+str(y+1)+'_FrameStrobe_O),', file=file)
                                            print(
                                                '\t.FrameStrobe_O('+'Tile_X'+str(x)+'Y'+str(y)+'_FrameStrobe_O)\n\t);\n', file=file)
                                #print('\t\t ConfigBits => ConfigBits ( '+str(TileConfigBits)+' -1 downto '+str(0)+' ) );\n', file=file)
                                ### BEL_ConfigBitsCounter = BEL_ConfigBitsCounter + int(BEL_ConfigBits)
                tile_counter += 1
    for supertile_file in supertile_files:
        lines_seen = set()  # holds lines already seen
        with open(supertile_file, "r+") as f:
            d = f.readlines()
            f.seek(0)
            for i in d:
                if i not in lines_seen:
                    print(i, end='', file=file)
                    lines_seen.add(i)
            f.truncate()
        last_pos = file.tell()
        for k in range(20):
            # scan character by character backwards and look for ','
            file.seek(last_pos - k)
            my_char = file.read(1)
            if my_char == ',':
                # place seek pointer to last ',' position and overwrite with a space
                file.seek(last_pos - k)
                print(' ', end='', file=file)
                break                            # stop scan
        file.seek(0, os.SEEK_END)          # go back to usual...
        print('\t);\n', file=file)
        os.remove(supertile_file)
    print('\n'+'endmodule', file=file)
    return


def GenerateVerilog_Header(module_header_ports, file, module, package='', NoConfigBits='0', MaxFramesPerCol='NULL', FrameBitsPerRow='NULL', module_header_files=[]):
    print('module '+module+' ('+module_header_ports + ');', file=file)
    if MaxFramesPerCol != 'NULL':
        print('\tparameter MaxFramesPerCol = '+MaxFramesPerCol+';', file=file)
    if FrameBitsPerRow != 'NULL':
        print('\tparameter FrameBitsPerRow = '+FrameBitsPerRow+';', file=file)
    print('\tparameter NoConfigBits = '+NoConfigBits+';', file=file)
    return


def GenerateVerilog_PortsFooter(file, module, ConfigPort=True, NumberOfConfigBits=''):
    print('\t//global', file=file)
    if ConfigPort == False:
        print('', file=file)
    elif ConfigPort == True:
        if ConfigBitMode == 'FlipFlopChain':
            print(
                '\tinput MODE;//global signal 1: configuration, 0: operation', file=file)
            print('\tinput CONFin;', file=file)
            print('\toutput CONFout;', file=file)
            print('\tinput CLK;', file=file)
        elif ConfigBitMode == 'frame_based':
            print('\tinput [NoConfigBits-1:0] ConfigBits;', file=file)
            print('\tinput [NoConfigBits-1:0] ConfigBits_N;', file=file)
    print('', file=file)
    return


def PrintTileComponentPort_Verilog(tile_description, port_direction, file, port_prefix=''):
    if port_prefix:
        print('\t// '+port_prefix+'_'+port_direction, file=file)
        for line in tile_description:
            if line[0] == port_direction:
                if line[source_name] != 'NULL':
                    print('\toutput ['+str(((abs(int(line[X_offset]))+abs(int(line[Y_offset])))*int(
                        line[wires]))-1)+':0] '+port_prefix+'_'+line[source_name]+';', end='', file=file)
                    print(' //wires:'+line[wires], end=' ', file=file)
                    print('X_offset:'+line[X_offset], 'Y_offset:' +
                          line[Y_offset], ' ', end='', file=file)
                    print('source_name:'+line[source_name], 'destination_name:' +
                          line[destination_name], ' \n', end='', file=file)
        for line in tile_description:
            if line[0] == Opposite_Directions[port_direction]:
                if line[destination_name] != 'NULL':
                    print('\tinput ['+str(((abs(int(line[X_offset]))+abs(int(line[Y_offset])))*int(
                        line[wires]))-1)+':0] '+port_prefix+'_'+line[destination_name]+';', end='', file=file)
                    print(' //wires:'+line[wires], end=' ', file=file)
                    print('X_offset:'+line[X_offset], 'Y_offset:' +
                          line[Y_offset], ' ', end='', file=file)
                    print('source_name:'+line[source_name], 'destination_name:' +
                          line[destination_name], ' \n', end='', file=file)
    else:
        print('\t// ', port_direction, file=file)
        for line in tile_description:
            if line[0] == port_direction:
                if line[source_name] != 'NULL':
                    print('\toutput ['+str(((abs(int(line[X_offset]))+abs(int(line[Y_offset])))*int(
                        line[wires]))-1)+':0] '+line[source_name]+';', end='', file=file)
                    print(' //wires:'+line[wires], end=' ', file=file)
                    print('X_offset:'+line[X_offset], 'Y_offset:' +
                          line[Y_offset], ' ', end='', file=file)
                    print('source_name:'+line[source_name], 'destination_name:' +
                          line[destination_name], ' \n', end='', file=file)
        for line in tile_description:
            if line[0] == Opposite_Directions[port_direction]:
                if line[destination_name] != 'NULL':
                    print('\tinput ['+str(((abs(int(line[X_offset]))+abs(int(line[Y_offset])))*int(
                        line[wires]))-1)+':0] '+line[destination_name]+';', end='', file=file)
                    print(' //wires:'+line[wires], end=' ', file=file)
                    print('X_offset:'+line[X_offset], 'Y_offset:' +
                          line[Y_offset], ' ', end='', file=file)
                    print('source_name:'+line[source_name], 'destination_name:' +
                          line[destination_name], ' \n', end='', file=file)
    return


def GetTileComponentPort_Verilog_Str(tile_description, port_direction, port_prefix=''):
    temp_list = []
    if port_prefix:
        temp_list.append('\t// '+port_prefix+'_'+port_direction)
        for line in tile_description:
            if line[0] == port_direction:
                if line[source_name] != 'NULL':
                    str_temp = '\toutput ['+str(((abs(int(line[X_offset]))+abs(int(line[Y_offset])))*int(
                        line[wires]))-1)+':0] '+port_prefix+'_'+line[source_name]+';'
                    str_temp += ' //wires:'+line[wires]+' '
                    str_temp += 'X_offset:' + \
                        line[X_offset]+' Y_offset:'+line[Y_offset]+' '
                    str_temp += 'source_name:' + \
                        line[source_name]+' destination_name:' + \
                        line[destination_name]
                    temp_list.append(str_temp)
        for line in tile_description:
            if line[0] == Opposite_Directions[port_direction]:
                if line[destination_name] != 'NULL':
                    str_temp = '\tinput ['+str(((abs(int(line[X_offset]))+abs(int(line[Y_offset])))*int(
                        line[wires]))-1)+':0] '+port_prefix+'_'+line[destination_name]+';'
                    str_temp += ' //wires:'+line[wires]+' '
                    str_temp += 'X_offset:' + \
                        line[X_offset]+' Y_offset:'+line[Y_offset] + ' '
                    str_temp += 'source_name:' + \
                        line[source_name]+' destination_name:' + \
                        line[destination_name]
                    temp_list.append(str_temp)
    else:
        temp_list.append('\t// '+port_direction)
        for line in tile_description:
            if line[0] == port_direction:
                if line[source_name] != 'NULL':
                    str_temp = '\toutput ['+str(((abs(int(line[X_offset]))+abs(
                        int(line[Y_offset])))*int(line[wires]))-1)+':0] '+line[source_name]+';'
                    str_temp += ' //wires:'+line[wires]+' '
                    str_temp += 'X_offset:' + \
                        line[X_offset]+' Y_offset:'+line[Y_offset]+' '
                    str_temp += 'source_name:' + \
                        line[source_name]+' destination_name:' + \
                        line[destination_name]
                    temp_list.append(str_temp)
        for line in tile_description:
            if line[0] == Opposite_Directions[port_direction]:
                if line[destination_name] != 'NULL':
                    str_temp = '\tinput ['+str(((abs(int(line[X_offset]))+abs(
                        int(line[Y_offset])))*int(line[wires]))-1)+':0] '+line[destination_name]+';'
                    str_temp += ' //wires:'+line[wires]+' '
                    str_temp += 'X_offset:' + \
                        line[X_offset]+' Y_offset:'+line[Y_offset]+' '
                    str_temp += 'source_name:' + \
                        line[source_name]+' destination_name:' + \
                        line[destination_name]
                    temp_list.append(str_temp)
    return temp_list


def GetTileComponentWire_Verilog_Str(tile_description, port_direction, port_prefix=''):
    temp_list = []
    if port_prefix:
        temp_list.append('\t// '+port_prefix+'_'+port_direction)
        for line in tile_description:
            if line[0] == port_direction:
                if line[source_name] != 'NULL':
                    str_temp = '\twire ['+str(((abs(int(line[X_offset]))+abs(int(line[Y_offset])))*int(
                        line[wires]))-1)+':0] '+port_prefix+'_'+line[source_name]+';'
                    str_temp += ' //wires:'+line[wires]+' '
                    str_temp += 'X_offset:' + \
                        line[X_offset]+' Y_offset:'+line[Y_offset]+' '
                    str_temp += 'source_name:' + \
                        line[source_name]+' destination_name:' + \
                        line[destination_name]
                    temp_list.append(str_temp)
    else:
        temp_list.append('\t// '+port_direction)
        for line in tile_description:
            if line[0] == port_direction:
                if line[source_name] != 'NULL':
                    str_temp = '\twire ['+str(((abs(int(line[X_offset]))+abs(
                        int(line[Y_offset])))*int(line[wires]))-1)+':0] '+line[source_name]+';'
                    str_temp += ' //wires:'+line[wires]+' '
                    str_temp += 'X_offset:' + \
                        line[X_offset]+' Y_offset:'+line[Y_offset]+' '
                    str_temp += 'source_name:' + \
                        line[source_name]+' destination_name:' + \
                        line[destination_name]
                    temp_list.append(str_temp)
    return temp_list


def GetTileComponentPort_Verilog(tile_description, port_direction, port_prefix=''):
    ports = []
    for line in tile_description:
        if line[0] == port_direction:
            if line[source_name] != 'NULL':
                if port_prefix:
                    ports.append(port_prefix+'_'+line[source_name])
                else:
                    ports.append(line[source_name])
    for line in tile_description:
        if line[0] == Opposite_Directions[port_direction]:
            if line[destination_name] != 'NULL':
                if port_prefix:
                    ports.append(port_prefix+'_'+line[destination_name])
                else:
                    ports.append(line[destination_name])
    return ports


def GenerateVerilog_Conf_Instantiation(file, counter, close=True):
    print('\t//GLOBAL all primitive pins for configuration (not further parsed)', file=file)
    print('\t.MODE(Mode),', file=file)
    print('\t.CONFin(conf_data['+str(counter)+']),', file=file)
    print('\t.CONFout(conf_data['+str(counter+1)+']),', file=file)
    if close == True:
        print('\t.CLK(CLK)', file=file)
        print('\t);\n', file=file)
    else:
        print('\t.CLK(CLK),', file=file)
    return


def GetVerilogDeclarationForFile(VHDL_file_name):
    ConfigPortUsed = 0  # 1 means is used
    VHDLfile = [line.rstrip('\n')
                for line in open(f"{src_dir}/{VHDL_file_name}")]
    templist = []
    # for item in VHDLfile:
    # print(item)
    for line in VHDLfile:
        # NumberOfConfigBits:0 means no configuration port
        if re.search('NumberOfConfigBits', line, flags=re.IGNORECASE):
            # NumberOfConfigBits appears, so we may have a config port
            ConfigPortUsed = 1
            # but only if the following is not true
            if re.search('NumberOfConfigBits:0', line, flags=re.IGNORECASE):
                ConfigPortUsed = 0
    #print('', file=file)
    return ConfigPortUsed


# CAD methods from summer vacation project 2020 by Bea
sDelay = "8"
GNDRE = re.compile("GND(\d*)")
VCCRE = re.compile("VCC(\d*)")
VDDRE = re.compile("VDD(\d*)")
BracketAddingRE = re.compile(r"^(\S+?)(\d+)$")
letters = ["A", "B", "C", "D", "E", "F", "G", "H", "I", "J", "K", "L", "M",
           "N", "O", "P", "Q", "R", "S", "T", "U", "V", "W"]  # For LUT labelling

# This class represents individual tiles in the architecture


class Tile:
    tileType = ""
    bels = []
    belsWithIO = []  # Currently the plan is to deprecate bels and replace it with this. However, this would require nextpnr model generation changes, so I won't do that until the VPR foundations are established
    # Format for belsWithIO is [bel name, prefix, inputs, outputs, whether it has a clock input]
    # Format for bels is [bel name, prefix, ports, whether it has a clock input]
    wires = []
    # For storing single wires (to handle cascading and termination)
    atomicWires = []
    pips = []
    belPorts = set()
    matrixFileName = ""
    pipMuxes_MapSourceToSinks = []
    pipMuxes_MapSinkToSources = []
    x = -1  # Init with negative values to ease debugging
    y = -1

    def __init__(self, inType):
        self.tileType = inType

    def genTileLoc(self, separate=False):
        if (separate):
            return("X" + str(self.x), "Y" + str(self.y))
        return "X" + str(self.x) + "Y" + str(self.y)


# This class represents the fabric as a whole
class Fabric:
    tiles = []
    height = 0
    width = 0
    cellTypes = []

    def __init__(self, inHeight, inWidth):
        self.width = inWidth
        self.height = inHeight

    def getTileByCoords(self, x: int, y: int):
        for row in self.tiles:
            for tile in row:
                if tile.x == x and tile.y == y:
                    return tile
        return None

    def getTileByLoc(self, loc: str):
        for row in self.tiles:
            for tile in row:
                if tile.genTileLoc() == loc:
                    return tile
        return None

    def getTileAndWireByWireDest(self, loc: str, dest: str, jumps: bool = True):
        for row in self.tiles:
            for tile in row:
                for wire in tile.wires:
                    if not jumps:
                        if wire["direction"] == "JUMP":
                            continue
                    for i in range(int(wire["wire-count"])):
                        desty = tile.y + int(wire["yoffset"])
                        destx = tile.x + int(wire["xoffset"])
                        desttileLoc = f"X{destx}Y{desty}"
                        if (desttileLoc == loc) and (wire["destination"] + str(i) == dest):
                            return (tile, wire, i)
        return None

# Method to add square brackets for wire pair generation (to account for different reference styles)


def addBrackets(portIn: str, tile: Tile):
    BracketMatch = BracketAddingRE.match(portIn)
    if BracketMatch and portIn not in tile.belPorts:
        return BracketMatch.group(1) + "[" + BracketMatch.group(2) + "]"
    else:
        return portIn

# This function gets a relevant instance of a tile for a given type - this just saves adding more object attributes


def getTileByType(fabricObject: Fabric, cellType: str):
    for line in fabricObject.tiles:
        for tile in line:
            if tile.tileType == cellType:
                return tile
    return None

# This function parses the contents of a CSV with comments removed to get where potential interconnects are
# The current implementation has two potential outputs: pips is a list of pairings (designed for single PIPs), whereas pipsdict maps each source to all possible sinks (designed with multiplexers in mind)


def findPipList(csvFile: list, returnDict: bool = False, mapSourceToSinks: bool = False):
    sinks = [line[0] for line in csvFile]
    sources = csvFile[0]
    pips = []
    pipsdict = {}
    for y, row in enumerate(csvFile[1::]):
        for x, value in enumerate(row[1::]):
            # Remember that x and y are offset
            if value == "1":
                pips.append([sources[x+1], sinks[y+1]])
                if mapSourceToSinks:
                    if sources[x+1] in pipsdict.keys():
                        pipsdict[sources[x+1]].append(sinks[y+1])
                    else:
                        pipsdict[sources[x+1]] = [sinks[y+1]]
                else:
                    if sinks[y+1] in pipsdict.keys():
                        pipsdict[sinks[y+1]].append(sources[x+1])
                    else:
                        pipsdict[sinks[y+1]] = [sources[x+1]]
    if returnDict:
        return pipsdict
    return pips

# Method to remove a known prefix from a string if it is present at the start - this is provided as str.removeprefix in Python 3.9 but has been implemented for compatibility


def removeStringPrefix(mainStr: str, prefix: str):
    if mainStr[0:len(prefix)] == prefix:
        return mainStr[len(prefix):]
    else:
        return mainStr

# Method to find all 'hanging' sources and sinks in a fabric (i.e. ports with connections to pips in only one direction e.g. VCC, GND)
# Returns dict mapping tileLoc to hanging pins


def getFabricSourcesAndSinks(archObject: Fabric, assumeSourceSinkNames=True):
    # First, build a list of all fabric inputs/outputs (bel ports and wires) with the tile address
    allFabricInputs = []
    allFabricOutputs = []
    returnDict = {}

    if not assumeSourceSinkNames:
        for row in archObject.tiles:
            for tile in row:
                tileLoc = tile.genTileLoc()

                for bel in tile.belsWithIO:
                    allFabricInputs.extend(
                        [(tileLoc + "." + cInput) for cInput in bel[2]])
                    allFabricOutputs.extend(
                        [(tileLoc + "." + cOutput) for cOutput in bel[3]])

                for wire in tile.wires:
                    # Calculate destination location of the wire at hand
                    desty = tile.y + int(wire["yoffset"])
                    destx = tile.x + int(wire["xoffset"])
                    desttileLoc = f"X{destx}Y{desty}"

                    # For every individual wire
                    for i in range(int(wire["wire-count"])):
                        allFabricInputs.append(
                            tileLoc + "." + wire["source"] + str(i))
                        allFabricOutputs.append(
                            desttileLoc + "." + wire["destination"] + str(i))

                for wire in tile.atomicWires:
                    # Generate location strings for the source and destination
                    allFabricInputs.append(
                        wire["sourceTile"] + "." + wire["source"])
                    allFabricOutputs.append(
                        wire["destTile"] + "." + wire["destination"])

    # Now we go through all the pips, and if a source/sink doesn't appear in the list we keep it

    for row in archObject.tiles:
        for tile in row:
            tileLoc = tile.genTileLoc()
            sourceSet = set()
            sinkSet = set()
            for pip in tile.pips:
                if assumeSourceSinkNames:
                    if GNDRE.match(pip[0]) or VCCRE.match(pip[0]) or VDDRE.match(pip[0]):
                        sourceSet.add(pip[0])
                else:
                    if (tileLoc + "." + pip[0]) not in allFabricOutputs:
                        sourceSet.add(pip[0])
                    if (tileLoc + "." + pip[1]) not in allFabricInputs:
                        sinkSet.add(pip[1])
            returnDict[tileLoc] = (sourceSet, sinkSet)

    return returnDict


def genFabricObject(fabric: list):
    # The following iterates through the tile designations on the fabric
    archFabric = Fabric(len(fabric), len(fabric[0]))
    portMap = {}
    wireMap = {}
    # for i, line in enumerate(fabric):
    #     for j, tile in enumerate(line):
    #         tileList = GetTileFromFile(FabricFile, tile)
    #         portList = []
    #         for wire in tileList:
    #             if wire[0] in ["NORTH", "SOUTH", "EAST", "WEST"]:
    #                 if wire[1] != "NULL":
    #                     portList.append(wire[1])
    #                 if wire[4] != "NULL":
    #                     portList.append(wire[4])
    #         portMap["I" + str(i) + "J" + str(j)] = portList

    for i, line in enumerate(fabric):
        row = []
        for j, tile in enumerate(line):
            cTile = Tile(tile)
            wires = []
            belList = []
            belListWithIO = []
            tileList = GetTileFromFile(FabricFile, tile)
            portList = []
            wireTextList = []
            for wire in tileList:
                # Handle tile attributes depending on their label
                if wire[0] == "MATRIX":
                    vhdlLoc = wire[1]
                    csvLoc = vhdlLoc[:-4:] + "csv"
                    cTile.matrixFileName = csvLoc
                    try:
                        csvFile = RemoveComments(
                            [i.strip('\n').split(',') for i in open(f"{src_dir}/{csvLoc}")])
                        cTile.pips = findPipList(csvFile)

                        cTile.pipMuxes_MapSourceToSinks = findPipList(
                            csvFile, returnDict=True, mapSourceToSinks=True)
                        cTile.pipMuxes_MapSinkToSources = findPipList(
                            csvFile, returnDict=True, mapSourceToSinks=False)

                    except:
                        raise Exception("CSV File not found.")

                if wire[0] == "BEL":
                    belHasClockInput = False
                    try:
                        ports = GetComponentPortsFromFile(wire[1])

                        # We also want to check whether the component has a clock input
                        # Get all external (routed to top) ports
                        externalPorts = (GetComponentPortsFromFile(
                            wire[1], port="external"))
                        for port in externalPorts:
                            # Get port name
                            PortName = re.sub('\:.*', '', port)
                            substitutions = {" ": "", "\t": ""}  # Strip
                            PortName = (replace(PortName, substitutions))
                            if PortName == "UserCLK":  # And if UserCLK is in there then we have a clock input
                                belHasClockInput = True

                    except:
                        raise Exception(f"{wire[1]} file for BEL not found")

                    if len(wire) > 2:
                        prefix = wire[2]
                    else:
                        prefix = ""
                    nports = []
                    inputPorts = []
                    outputPorts = []

                    for port in ports[0]:
                        nports.append(
                            prefix + re.sub(" *\(.*\) *", "", str(port)))
                        # Also add to distinct input/output lists
                        inputPorts.append(
                            prefix + re.sub(" *\(.*\) *", "", str(port)))
                    for port in ports[1]:
                        nports.append(
                            prefix + re.sub(" *\(.*\) *", "", str(port)))
                        outputPorts.append(
                            prefix + re.sub(" *\(.*\) *", "", str(port)))
                    cTile.belPorts.update(nports)

                    belListWithIO.append(
                        [wire[1][0:-5:], prefix, inputPorts, outputPorts, belHasClockInput])
                    belList.append(
                        [wire[1][0:-5:], prefix, nports, belHasClockInput])

                elif wire[0] in ["NORTH", "SOUTH", "EAST", "WEST"]:
                    # Wires are added in next pass - this pass generates port lists to be used for wire generation
                    if wire[1] != "NULL":
                        portList.append(wire[1])
                    if wire[4] != "NULL":
                        portList.append(wire[4])
                    wireTextList.append({"direction": wire[0], "source": wire[1], "xoffset": wire[2],
                                        "yoffset": wire[3], "destination": wire[4], "wire-count": wire[5]})
                # We just treat JUMPs as normal wires - however they're only on one tile so we can add them directly
                elif wire[0] == "JUMP":
                    if "NULL" not in wire:
                        wires.append({"direction": wire[0], "source": wire[1], "xoffset": wire[2],
                                     "yoffset": wire[3], "destination": wire[4], "wire-count": wire[5]})
            cTile.wires = wires
            cTile.x = j
            #cTile.y = archFabric.height - i -1
            cTile.y = i

            cTile.bels = belList
            cTile.belsWithIO = belListWithIO
            row.append(cTile)
            portMap[cTile] = portList
            wireMap[cTile] = wireTextList
        archFabric.tiles.append(row)

        # Add wires to model

    for row in archFabric.tiles:
        for tile in row:
            wires = []
            wireTextList = wireMap[tile]
            tempAtomicWires = []
            # Wires from tile
            for wire in wireTextList:
                destinationTile = archFabric.getTileByCoords(
                    tile.x + int(wire["xoffset"]), tile.y + int(wire["yoffset"]))
                if abs(int(wire["xoffset"])) <= 1 and abs(int(wire["yoffset"])) <= 1 and not ("NULL" in wire.values()):
                    wires.append(wire)
                    portMap[destinationTile].remove(wire["destination"])
                    portMap[tile].remove(wire["source"])
                # If the wire goes off the fabric then we account for cascading by finding the last tile the wire goes through
                elif not ("NULL" in wire.values()):
                    if int(wire["xoffset"]) != 0:  # If we're moving in the x axis
                        if int(wire["xoffset"]) > 1:
                            cTile = archFabric.getTileByCoords(
                                tile.x + 1, tile.y + int(wire["yoffset"]))  # destination tile
                            for i in range(int(wire["wire-count"])*abs(int(wire["xoffset"]))):
                                if i < int(wire["wire-count"]):
                                    cascaded_i = i + \
                                        int(wire["wire-count"]) * \
                                        (abs(int(wire["xoffset"]))-1)
                                else:
                                    cascaded_i = i - int(wire["wire-count"])
                                    tempAtomicWires.append({"direction": "JUMP", "source": wire["destination"] + str(
                                        i), "xoffset": '0', "yoffset": '0', "destination": wire["source"] + str(i), "sourceTile": tile.genTileLoc(), "destTile": tile.genTileLoc()})
                                tempAtomicWires.append({"direction": wire["direction"], "source": wire["source"] + str(i), "xoffset": '1', "yoffset": wire["yoffset"], "destination": wire["destination"] + str(
                                    cascaded_i), "sourceTile": tile.genTileLoc(), "destTile": cTile.genTileLoc()})  # Add atomic wire names
                            portMap[cTile].remove(wire["destination"])
                            portMap[tile].remove(wire["source"])
                        elif int(wire["xoffset"]) < -1:
                            cTile = archFabric.getTileByCoords(
                                tile.x - 1, tile.y + int(wire["yoffset"]))  # destination tile
                            for i in range(int(wire["wire-count"])*abs(int(wire["xoffset"]))):
                                if i < int(wire["wire-count"]):
                                    cascaded_i = i + \
                                        int(wire["wire-count"]) * \
                                        (abs(int(wire["xoffset"]))-1)
                                else:
                                    cascaded_i = i - int(wire["wire-count"])
                                    tempAtomicWires.append({"direction": "JUMP", "source": wire["destination"] + str(
                                        i), "xoffset": '0', "yoffset": '0', "destination": wire["source"] + str(i), "sourceTile": tile.genTileLoc(), "destTile": tile.genTileLoc()})
                                tempAtomicWires.append({"direction": wire["direction"], "source": wire["source"] + str(i), "xoffset": '-1', "yoffset": wire["yoffset"], "destination": wire["destination"] + str(
                                    cascaded_i), "sourceTile": tile.genTileLoc(), "destTile": cTile.genTileLoc()})  # Add atomic wire names
                            portMap[cTile].remove(wire["destination"])
                            portMap[tile].remove(wire["source"])
                    elif int(wire["yoffset"]) != 0:  # If we're moving in the y axis
                        if int(wire["yoffset"]) > 1:
                            cTile = archFabric.getTileByCoords(
                                tile.x + int(wire["xoffset"]), tile.y + 1)  # destination tile
                            for i in range(int(wire["wire-count"])*abs(int(wire["yoffset"]))):
                                if i < int(wire["wire-count"]):
                                    cascaded_i = i + \
                                        int(wire["wire-count"]) * \
                                        (abs(int(wire["yoffset"]))-1)
                                else:
                                    cascaded_i = i - int(wire["wire-count"])
                                    tempAtomicWires.append({"direction": "JUMP", "source": wire["destination"] + str(
                                        i), "xoffset": '0', "yoffset": '0', "destination": wire["source"] + str(i), "sourceTile": tile.genTileLoc(), "destTile": tile.genTileLoc()})
                                tempAtomicWires.append({"direction": wire["direction"], "source": wire["source"] + str(i), "xoffset": wire["xoffset"], "yoffset": '1', "destination": wire["destination"] + str(
                                    cascaded_i), "sourceTile": tile.genTileLoc(), "destTile": cTile.genTileLoc()})  # Add atomic wire names
                            portMap[cTile].remove(wire["destination"])
                            portMap[tile].remove(wire["source"])
                        elif int(wire["yoffset"]) < -1:
                            cTile = archFabric.getTileByCoords(
                                tile.x + int(wire["xoffset"]), tile.y - 1)  # destination tile
                            for i in range(int(wire["wire-count"])*abs(int(wire["yoffset"]))):
                                if i < int(wire["wire-count"]):
                                    cascaded_i = i + \
                                        int(wire["wire-count"]) * \
                                        (abs(int(wire["yoffset"]))-1)
                                else:
                                    cascaded_i = i - int(wire["wire-count"])
                                    tempAtomicWires.append({"direction": "JUMP", "source": wire["destination"] + str(
                                        i), "xoffset": '0', "yoffset": '0', "destination": wire["source"] + str(i), "sourceTile": tile.genTileLoc(), "destTile": tile.genTileLoc()})
                                tempAtomicWires.append({"direction": wire["direction"], "source": wire["source"] + str(i), "xoffset": wire["xoffset"], "yoffset": '-1', "destination": wire["destination"] + str(
                                    cascaded_i), "sourceTile": tile.genTileLoc(), "destTile": cTile.genTileLoc()})  # Add atomic wire names
                            portMap[cTile].remove(wire["destination"])
                            portMap[tile].remove(wire["source"])
                elif wire["source"] != "NULL" and wire["destination"] == "NULL":
                    source_wire_name = wire["source"]
                    if source_wire_name == 'Co':
                        dest_wire_name = 'Ci'
                    elif source_wire_name[1] == '2' and source_wire_name[-1] == 'b':
                        dest_wire_name = wire["source"].replace("BEGb", "END")
                    elif source_wire_name[1] == '2' and source_wire_name[-1] != 'b':
                        dest_wire_name = wire["source"].replace("BEG", "MID")
                    else:
                        dest_wire_name = wire["source"].replace("BEG", "END")
                    if int(wire["xoffset"]) != 0:  # If we're moving in the x axis
                        if int(wire["xoffset"]) > 0:
                            cTile = archFabric.getTileByCoords(
                                tile.x + 1, tile.y + int(wire["yoffset"]))  # destination tile
                            for i in range(int(wire["wire-count"])*abs(int(wire["xoffset"]))):
                                tempAtomicWires.append({"direction": wire["direction"], "source": wire["source"] + str(i), "xoffset": '1', "yoffset": wire["yoffset"],
                                                       "destination": dest_wire_name + str(i), "sourceTile": tile.genTileLoc(), "destTile": cTile.genTileLoc()})  # Add atomic wire names
                            portMap[cTile].remove(dest_wire_name)
                            portMap[tile].remove(wire["source"])
                        elif int(wire["xoffset"]) < 0:
                            cTile = archFabric.getTileByCoords(
                                tile.x - 1, tile.y + int(wire["yoffset"]))  # destination tile
                            for i in range(int(wire["wire-count"])*abs(int(wire["xoffset"]))):
                                tempAtomicWires.append({"direction": wire["direction"], "source": wire["source"] + str(i), "xoffset": '-1', "yoffset": wire["yoffset"],
                                                       "destination": dest_wire_name + str(i), "sourceTile": tile.genTileLoc(), "destTile": cTile.genTileLoc()})  # Add atomic wire names
                            portMap[cTile].remove(dest_wire_name)
                            portMap[tile].remove(wire["source"])
                    elif int(wire["yoffset"]) != 0:  # If we're moving in the y axis
                        if int(wire["yoffset"]) > 0:
                            cTile = archFabric.getTileByCoords(
                                tile.x + int(wire["xoffset"]), tile.y + 1)  # destination tile
                            for i in range(int(wire["wire-count"])*abs(int(wire["yoffset"]))):
                                tempAtomicWires.append({"direction": wire["direction"], "source": wire["source"] + str(i), "xoffset": wire["xoffset"], "yoffset": '1',
                                                       "destination": dest_wire_name + str(i), "sourceTile": tile.genTileLoc(), "destTile": cTile.genTileLoc()})  # Add atomic wire names
                            portMap[cTile].remove(dest_wire_name)
                            portMap[tile].remove(wire["source"])
                        elif int(wire["yoffset"]) < 0:
                            cTile = archFabric.getTileByCoords(
                                tile.x + int(wire["xoffset"]), tile.y - 1)  # destination tile
                            for i in range(int(wire["wire-count"])*abs(int(wire["yoffset"]))):
                                tempAtomicWires.append({"direction": wire["direction"], "source": wire["source"] + str(i), "xoffset": wire["xoffset"], "yoffset": '-1',
                                                       "destination": dest_wire_name + str(i), "sourceTile": tile.genTileLoc(), "destTile": cTile.genTileLoc()})  # Add atomic wire names
                            portMap[cTile].remove(dest_wire_name)
                            portMap[tile].remove(wire["source"])

            tile.wires.extend(wires)
            tile.atomicWires = tempAtomicWires

    archFabric.cellTypes = GetCellTypes(fabric)

    return archFabric


def genNextpnrModel(archObject: Fabric, generatePairs=True):
    pipsStr = ""
    belsStr = f"# BEL descriptions: bottom left corner Tile_X0Y0, top right {archObject.tiles[0][archObject.width - 1].genTileLoc()}\n"
    pairStr = ""
    constraintStr = ""
    for line in archObject.tiles:
        for tile in line:
            # Add PIPs
            # Pips within the tile
            tileLoc = tile.genTileLoc()  # Get the tile location string
            pipsStr += f"#Tile-internal pips on tile {tileLoc}:\n"
            for pip in tile.pips:
                # Add the pips (also delay should be done here later, sDelay is a filler)
                pipsStr += ",".join((tileLoc, pip[0], tileLoc,
                                    pip[1], sDelay, ".".join((pip[0], pip[1]))))
                pipsStr += "\n"

            # Wires between tiles
            pipsStr += f"#Tile-external pips on tile {tileLoc}:\n"
            for wire in tile.wires:
                desty = tile.y + int(wire["yoffset"])
                destx = tile.x + int(wire["xoffset"])
                desttileLoc = f"X{destx}Y{desty}"
                for i in range(int(wire["wire-count"])):
                    pipsStr += ",".join((tileLoc, wire["source"]+str(i), desttileLoc, wire["destination"]+str(
                        i), sDelay, ".".join((wire["source"]+str(i), wire["destination"]+str(i)))))
                    pipsStr += "\n"
            for wire in tile.atomicWires:  # Very simple - just add wires using values directly from the atomic wire structure
                desttileLoc = wire["destTile"]
                pipsStr += ",".join((tileLoc, wire["source"], desttileLoc, wire["destination"],
                                    sDelay, ".".join((wire["source"], wire["destination"]))))
                pipsStr += "\n"
            # Add BELs
            belsStr += "#Tile_" + tileLoc + "\n"  # Tile declaration as a comment
            for num, belpair in enumerate(tile.bels):
                # To allow to read the bel type
                bel = belpair[0].split("/")[-1]
                let = letters[num]
                # if bel == "LUT4c_frame_config":
                #     cType = "LUT4"
                #     prefix = "L" + let + "_"
                # elif bel == "IO_1_bidirectional_frame_config_pass":
                #     prefix = let + "_"
                # else:
                #     cType = bel
                #     prefix = ""
                prefix = belpair[1]
                nports = belpair[2]
                if bel == "LUT4c_frame_config":
                    cType = "FABULOUS_LC"  # "LUT4"
                # elif bel == "IO_1_bidirectional_frame_config_pass":
                #    cType = "IOBUF"
                else:
                    cType = bel
<<<<<<< HEAD
                belsStr += ",".join((tileLoc, ",".join(tile.genTileLoc(True)),
                                    let, cType, ",".join(nports))) + "\n"
                # Add template - this just adds to a file to instantiate all IO as a primitive:
                if bel == "IO_1_bidirectional_frame_config_pass":
                    templateStr += f"wire "
                    for i, port in enumerate(nports):
                        templateStr += f"Tile_{tileLoc}_{port}"
                        if i < len(nports) - 1:
                            templateStr += ", "
                        else:
                            templateStr += ";\n"
=======
                belsStr += ",".join((tileLoc, ",".join(tile.genTileLoc(True)), let, cType, ",".join(nports))) + "\n"
                #Add constraints to fix pin location (based on template generated in genVerilogTemplate)
                if bel == "IO_1_bidirectional_frame_config_pass" or "InPass4_frame_config" or "OutPass4_frame_config":
>>>>>>> dde002b3
                    belName = f"Tile_{tileLoc}_{let}"
                    constraintStr += f"set_io {belName} {tileLoc}.{let}\n"
<<<<<<< HEAD
                if bel == "InPass4_frame_config":
                    templateStr += f"wire "
                    for i, port in enumerate(nports):
                        templateStr += f"Tile_{tileLoc}_{port}"
                        if i < len(nports) - 1:
                            templateStr += ", "
                        else:
                            templateStr += ";\n"
                    belName = f"Tile_{tileLoc}_{let}"
                    templateStr += f"(* keep *) InPass4_frame_config {belName} (.O0(Tile_{tileLoc}_{prefix}O0), .O1(Tile_{tileLoc}_{prefix}O1), .O2(Tile_{tileLoc}_{prefix}O2), .O3(Tile_{tileLoc}_{prefix}O3));\n\n"
                    constraintStr += f"set_io {belName} {tileLoc}.{let}\n"
                if bel == "OutPass4_frame_config":
                    templateStr += f"wire "
                    for i, port in enumerate(nports):
                        templateStr += f"Tile_{tileLoc}_{port}"
                        if i < len(nports) - 1:
                            templateStr += ", "
                        else:
                            templateStr += ";\n"
                    belName = f"Tile_{tileLoc}_{let}"
                    templateStr += f"(* keep *) OutPass4_frame_config {belName} (.I0(Tile_{tileLoc}_{prefix}I0), .I1(Tile_{tileLoc}_{prefix}I1), .I2(Tile_{tileLoc}_{prefix}I2), .I3(Tile_{tileLoc}_{prefix}I3));\n\n"
                    constraintStr += f"set_io {belName} {tileLoc}.{let}\n"
=======
            
>>>>>>> dde002b3
            if generatePairs:
                # Generate wire beginning to wire beginning pairs for timing analysis
                print("Generating pairs for: " + tile.genTileLoc())
                pairStr += "#" + tileLoc + "\n"
                for wire in tile.wires:
                    for i in range(int(wire["wire-count"])):
                        desty = tile.y + int(wire["yoffset"])
                        destx = tile.x + int(wire["xoffset"])
                        destTile = archObject.getTileByCoords(destx, desty)
                        desttileLoc = f"X{destx}Y{desty}"
                        if (wire["destination"] + str(i)) not in destTile.pipMuxes_MapSourceToSinks.keys():
                            continue
                        for pipSink in destTile.pipMuxes_MapSourceToSinks[wire["destination"] + str(i)]:
                            # If there is a multiplexer here, then we can simply add this pair
                            if len(destTile.pipMuxes_MapSinkToSources[pipSink]) > 1:
                                pairStr += ",".join((".".join((tileLoc, wire["source"] + f"[{str(i)}]")), ".".join(
                                    (desttileLoc, addBrackets(pipSink, tile))))) + "\n"  # TODO: add square brackets to end
                            # otherwise, there is no physical pair in the ASIC netlist, so we must propagate back until we hit a multiplexer
                            else:
                                finalDestination = ".".join(
                                    (desttileLoc, addBrackets(pipSink, tile)))
                                foundPhysicalPairs = False
                                curWireTuple = (tile, wire, i)
                                potentialStarts = []
                                stopOffs = []
                                while (not foundPhysicalPairs):
                                    cTile = curWireTuple[0]
                                    cWire = curWireTuple[1]
                                    cIndex = curWireTuple[2]
                                    if len(cTile.pipMuxes_MapSinkToSources[cWire["source"] + str(cIndex)]) > 1:
                                        for wireEnd in cTile.pipMuxes_MapSinkToSources[cWire["source"] + str(cIndex)]:
                                            if wireEnd in cTile.belPorts:
                                                continue
                                            cPair = archObject.getTileAndWireByWireDest(
                                                cTile.genTileLoc(), wireEnd)
                                            if cPair == None:
                                                continue
                                            potentialStarts.append(cPair[0].genTileLoc(
                                            ) + "." + cPair[1]["source"] + "[" + str(cPair[2]) + "]")
                                        foundPhysicalPairs = True
                                    else:
                                        destPort = cTile.pipMuxes_MapSinkToSources[cWire["source"] + str(
                                            cIndex)][0]
                                        destLoc = cTile.genTileLoc()
                                        if destPort in cTile.belPorts:
                                            foundPhysicalPairs = True  # This means it's connected to a BEL
                                            continue
                                        if GNDRE.match(destPort) or VCCRE.match(destPort) or VDDRE.match(destPort):
                                            foundPhysicalPairs = True
                                            continue
                                        stopOffs.append(
                                            destLoc + "." + destPort)
                                        curWireTuple = archObject.getTileAndWireByWireDest(
                                            destLoc, destPort)
                                pairStr += "#Propagated route for " + finalDestination + "\n"
                                for index, start in enumerate(potentialStarts):
                                    pairStr += start + "," + finalDestination + "\n"
                                pairStr += "#Stopoffs: " + \
                                    ",".join(stopOffs) + "\n"

                # Generate pairs for bels:
                pairStr += "#Atomic wire pairs\n"
                for wire in tile.atomicWires:
                    pairStr += wire["sourceTile"] + "." + addBrackets(
                        wire["source"], tile) + "," + wire["destTile"] + "." + addBrackets(wire["destination"], tile) + "\n"
                for num, belpair in enumerate(tile.bels):
                    pairStr += "#Bel pairs" + "\n"
                    bel = belpair[0]
                    let = letters[num]
                    prefix = belpair[1]
                    nports = belpair[2]
                    if bel == "LUT4c_frame_config":
                        for i in range(4):
                            pairStr += tileLoc + "." + prefix + \
                                f"D[{i}]," + tileLoc + "." + \
                                addBrackets(outPip, tile) + "\n"
                        for outPip in tile.pipMuxes_MapSourceToSinks[prefix + "O"]:
                            for i in range(4):
                                pairStr += tileLoc + "." + prefix + \
                                    f"I[{i}]," + tileLoc + "." + \
                                    addBrackets(outPip, tile) + "\n"
                                pairStr += tileLoc + "." + prefix + \
                                    f"Q[{i}]," + tileLoc + "." + \
                                    addBrackets(outPip, tile) + "\n"
                    elif bel == "MUX8LUT_frame_config":
                        for outPip in tile.pipMuxes_MapSourceToSinks["M_AB"]:
                            pairStr += tileLoc + ".A," + tileLoc + \
                                "." + addBrackets(outPip, tile) + "\n"
                            pairStr += tileLoc + ".B," + tileLoc + \
                                "." + addBrackets(outPip, tile) + "\n"
                            pairStr += tileLoc + ".S0," + tileLoc + \
                                "." + addBrackets(outPip, tile) + "\n"
                        for outPip in tile.pipMuxes_MapSourceToSinks["M_AD"]:
                            pairStr += tileLoc + ".A," + tileLoc + \
                                "." + addBrackets(outPip, tile) + "\n"
                            pairStr += tileLoc + ".B," + tileLoc + \
                                "." + addBrackets(outPip, tile) + "\n"
                            pairStr += tileLoc + ".C," + tileLoc + \
                                "." + addBrackets(outPip, tile) + "\n"
                            pairStr += tileLoc + ".D," + tileLoc + \
                                "." + addBrackets(outPip, tile) + "\n"
                            pairStr += tileLoc + ".S0," + tileLoc + \
                                "." + addBrackets(outPip, tile) + "\n"
                            pairStr += tileLoc + ".S1," + tileLoc + \
                                "." + addBrackets(outPip, tile) + "\n"
                        for outPip in tile.pipMuxes_MapSourceToSinks["M_AH"]:
                            pairStr += tileLoc + ".A," + tileLoc + \
                                "." + addBrackets(outPip, tile) + "\n"
                            pairStr += tileLoc + ".B," + tileLoc + \
                                "." + addBrackets(outPip, tile) + "\n"
                            pairStr += tileLoc + ".C," + tileLoc + \
                                "." + addBrackets(outPip, tile) + "\n"
                            pairStr += tileLoc + ".D," + tileLoc + \
                                "." + addBrackets(outPip, tile) + "\n"
                            pairStr += tileLoc + ".E," + tileLoc + \
                                "." + addBrackets(outPip, tile) + "\n"
                            pairStr += tileLoc + ".F," + tileLoc + \
                                "." + addBrackets(outPip, tile) + "\n"
                            pairStr += tileLoc + ".G," + tileLoc + \
                                "." + addBrackets(outPip, tile) + "\n"
                            pairStr += tileLoc + ".H," + tileLoc + \
                                "." + addBrackets(outPip, tile) + "\n"
                            pairStr += tileLoc + ".S0," + tileLoc + \
                                "." + addBrackets(outPip, tile) + "\n"
                            pairStr += tileLoc + ".S1," + tileLoc + \
                                "." + addBrackets(outPip, tile) + "\n"
                            pairStr += tileLoc + ".S2," + tileLoc + \
                                "." + addBrackets(outPip, tile) + "\n"
                            pairStr += tileLoc + ".S3," + tileLoc + \
                                "." + addBrackets(outPip, tile) + "\n"
                        for outPip in tile.pipMuxes_MapSourceToSinks["M_EF"]:
                            pairStr += tileLoc + ".E," + tileLoc + \
                                "." + addBrackets(outPip, tile) + "\n"
                            pairStr += tileLoc + ".F," + tileLoc + \
                                "." + addBrackets(outPip, tile) + "\n"
                            pairStr += tileLoc + ".S0," + tileLoc + \
                                "." + addBrackets(outPip, tile) + "\n"
                            pairStr += tileLoc + ".S2," + tileLoc + \
                                "." + addBrackets(outPip, tile) + "\n"
                    elif bel == "MULADD":
                        for i in range(20):
                            for outPip in tile.pipMuxes_MapSourceToSinks[f"Q{i}"]:
                                for i in range(8):
                                    pairStr += tileLoc + \
                                        f".A[{i}]," + tileLoc + "." + \
                                        addBrackets(outPip, tile) + "\n"
                                for i in range(8):
                                    pairStr += tileLoc + \
                                        f".B[{i}]," + tileLoc + "." + \
                                        addBrackets(outPip, tile) + "\n"
                                for i in range(20):
                                    pairStr += tileLoc + \
                                        f".C[{i}]," + tileLoc + "." + \
                                        addBrackets(outPip, tile) + "\n"
                    elif bel == "RegFile_32x4":
                        for i in range(4):
                            for outPip in tile.pipMuxes_MapSourceToSinks[f"AD{i}"]:
                                pairStr += tileLoc + ".W_en," + tileLoc + \
                                    "." + addBrackets(outPip, tile) + "\n"
                                for j in range(4):
                                    pairStr += tileLoc + \
                                        f".D[{j}]," + tileLoc + "." + \
                                        addBrackets(outPip, tile) + "\n"
                                    pairStr += tileLoc + \
                                        f".W_ADR[{j}]," + tileLoc + "." + \
                                        addBrackets(outPip, tile) + "\n"
                                    pairStr += tileLoc + \
                                        f".A_ADR[{j}]," + tileLoc + "." + \
                                        addBrackets(outPip, tile) + "\n"
                            for outPip in tile.pipMuxes_MapSourceToSinks[f"BD{i}"]:
                                pairStr += tileLoc + ".W_en," + tileLoc + \
                                    "." + addBrackets(outPip, tile) + "\n"
                                for j in range(4):
                                    pairStr += tileLoc + \
                                        f".D[{j}]," + tileLoc + "." + \
                                        addBrackets(outPip, tile) + "\n"
                                    pairStr += tileLoc + \
                                        f".W_ADR[{j}]," + tileLoc + "." + \
                                        addBrackets(outPip, tile) + "\n"
                                    pairStr += tileLoc + \
                                        f".B_ADR[{j}]," + tileLoc + "." + \
                                        addBrackets(outPip, tile) + "\n"
                    elif bel == "IO_1_bidirectional_frame_config_pass":
                        # inPorts go into the fabric, outPorts go out
                        for inPort in ("O", "Q"):
                            for outPip in tile.pipMuxes_MapSourceToSinks[prefix + inPort]:
                                pairStr += tileLoc + "." + prefix + inPort + "," + \
                                    tileLoc + "." + \
                                    addBrackets(outPip, tile) + "\n"
                        # Outputs are covered by the wire code, as pips will link to them
                    elif bel == "InPass4_frame_config":
                        for i in range(4):
                            for outPip in tile.pipMuxes_MapSourceToSinks[prefix + "O" + str(i)]:
                                pairStr += tileLoc + "." + prefix + \
                                    f"O{i}" + "," + tileLoc + "." + \
                                    addBrackets(outPip, tile) + "\n"
                    elif bel == "OutPass4_frame_config":
                        for i in range(4):
                            for inPip in tile.pipMuxes_MapSinkToSources[prefix + "I" + str(i)]:
<<<<<<< HEAD
                                pairStr += tileLoc + "." + \
                                    addBrackets(inPip, tile) + "," + \
                                    tileLoc + "." + prefix + f"I{i}" + "\n"
    templateStr += "endmodule"
=======
                                pairStr += tileLoc + "." + addBrackets(inPip, tile)  + "," + tileLoc + "." + prefix + f"I{i}" + "\n"                        
>>>>>>> dde002b3
    if generatePairs:
        return (pipsStr, belsStr, constraintStr, pairStr)
    else:
        return (pipsStr, belsStr, constraintStr, None) #Seems a little nicer to have a constant size tuple returned


def genVerilogTemplate(archObject: Fabric):
    templateStr = '// IMPORTANT NOTE: if using VPR, any instantiated BELs with no outputs MUST be instantiated after IO\n'
    templateStr += '// This is because VPR auto-generates names for primitives with no outputs, and we assume OutPass BELs\n'
    templateStr += '// are the first BELs to be auto-named in our constraints file.\n\n'

<<<<<<< HEAD
# Clock coordinates - these are relative to the fabric.csv fabric, and ignore the padding
=======

    templateStr += "module template ();\n"
    for line in archObject.tiles:
        for tile in line:
            for num, belpair in enumerate(tile.bels):
                bel = belpair[0]
                let = letters[num]
                prefix = belpair[1]
                nports = belpair[2]
                tileLoc = tile.genTileLoc()
                #Add template - this just adds to a file to instantiate all IO as a primitive:
                if bel == "IO_1_bidirectional_frame_config_pass":
                    templateStr += f"wire "
                    for i, port in enumerate(nports):
                        templateStr += f"Tile_{tileLoc}_{port}"
                        if i < len(nports) - 1:
                            templateStr += ", "
                        else:
                            templateStr += ";\n"
                    belName = f"Tile_{tileLoc}_{let}"
                    templateStr += f"(* keep *) IO_1_bidirectional_frame_config_pass {belName} (.O(Tile_{tileLoc}_{prefix}O), .Q(Tile_{tileLoc}_{prefix}Q), .I(Tile_{tileLoc}_{prefix}I));\n\n"
                if bel == "InPass4_frame_config":
                    templateStr += f"wire "
                    for i, port in enumerate(nports):
                        templateStr += f"Tile_{tileLoc}_{port}"
                        if i < len(nports) - 1:
                            templateStr += ", "
                        else:
                            templateStr += ";\n"
                    belName = f"Tile_{tileLoc}_{let}"
                    templateStr += f"(* keep *) InPass4_frame_config {belName} (.O0(Tile_{tileLoc}_{prefix}O0), .O1(Tile_{tileLoc}_{prefix}O1), .O2(Tile_{tileLoc}_{prefix}O2), .O3(Tile_{tileLoc}_{prefix}O3));\n\n"
                if bel == "OutPass4_frame_config":
                    templateStr += f"wire "
                    for i, port in enumerate(nports):
                        templateStr += f"Tile_{tileLoc}_{port}"
                        if i < len(nports) - 1:
                            templateStr += ", "
                        else:
                            templateStr += ";\n"
                    belName = f"Tile_{tileLoc}_{let}"
                    templateStr += f"(* keep *) OutPass4_frame_config {belName} (.I0(Tile_{tileLoc}_{prefix}I0), .I1(Tile_{tileLoc}_{prefix}I1), .I2(Tile_{tileLoc}_{prefix}I2), .I3(Tile_{tileLoc}_{prefix}I3));\n\n"
    templateStr += "endmodule"
    return templateStr

#Clock coordinates - these are relative to the fabric.csv fabric, and ignore the padding
>>>>>>> dde002b3
clockX = 0
clockY = 0


def genVPRModelXML(archObject: Fabric, customXmlFilename, generatePairs=True):

    # STYLE NOTE: As this function uses f-strings so regularly, as a standard these f-strings should be denoted with single quotes ('...') instead of double quotes ("...")
    # This is because the XML being generated uses double quotes to denote values, so every attribute set introduces a pair of quotes to escape
    # This is doable but frustrating and leaves room for error, so as standard single quotes are recommended.

    # A variable name of the form fooString means that it is a string which will be substituted directly into the output string - otherwise fooStr is used

    specialBelDict = {}
    specialModelDict = {}
    specialInterconnectDict = {}

    # First, load in the custom XML file
    tree = ET.parse(customXmlFilename)

    # Get root XML tag
    root = tree.getroot()

    # Iterate over children
    for bel_info in root:
        # Check that the tag is valid
        if bel_info.tag != "bel_info":
            raise ValueError(
                f"Error: Unknown tag in custom XML file: {bel_info.tag}")

        bel_name = bel_info.attrib['name']
        # Check only one of each tag is present

        if len(bel_info.findall('bel_pb')) > 1:
            raise ValueError(
                "Error: Found multiple bel_pb tags within one bel_info tag in custom XML file. Please provide only one.")

        if len(bel_info.findall('bel_model')) > 1:
            raise ValueError(
                "Error: Found multiple bel_model tags within one bel_info tag in custom XML file. Please provide at most one.")

        if len(bel_info.findall('bel_interconnect')) > 1:
            raise ValueError(
                "Error: Found multiple bel_interconnect tags within one bel_info tag in custom XML file. Please provide at most one.")

        # Fetch data and store in appropriate dicts
        if bel_info.find('bel_pb'):
            for bel_pb in bel_info.find('bel_pb'):
                specialBelDict[bel_name] = ET.tostring(
                    bel_pb, encoding='unicode')
        if bel_info.find('bel_model'):
            for bel_model in bel_info.find('bel_model'):
                specialModelDict[bel_name] = ET.tostring(
                    bel_model, encoding='unicode')
        if bel_info.find('bel_interconnect'):
            for bel_interconnect in bel_info.find('bel_interconnect'):
                specialInterconnectDict[bel_name] = ET.tostring(
                    bel_interconnect, encoding='unicode')

    # Calculate clock X and Y coordinates considering variations in coordinate systems and EMPTY padding around VPR model
    newClockX = clockX + 1
    newClockY = clockY + 1

    # DEVICE INFO

    deviceString = """
  <sizing R_minW_nmos="6065.520020" R_minW_pmos="18138.500000"/>
  <area grid_logic_tile_area="14813.392"/>
  <chan_width_distr>
   <x distr="uniform" peak="1.000000"/>
   <y distr="uniform" peak="1.000000"/>
  </chan_width_distr>
  <switch_block type="universal" fs="3"/>
  <connection_block input_switch_name="ipin_cblock"/>
  <default_fc in_type="frac" in_val="1" out_type="frac" out_val="1"/>

"""  # Several of these values are fillers, as they are outside the current scope of the FABulous project
    # As we're feeding in a custom RR graph, the type of switch block shouldn't matter, so universal was just a filler - using 'custom' would require an extra tag

    # NOTE: Currently indentation is handled manually, but it's probably worth introducing a library/external function to handle this at some point

    # COMPLEX BLOCKS, MODELS & TILES

    # String to store all the different kinds of pb_types needed - first we populate it with a dummy for tiles without BELs (as they still require a subtile)
    pb_typesString = '''<pb_type name="reserved_dummy">
    <interconnect>
    </interconnect>
    <input name="UserCLK" num_pins="1"/>
    </pb_type>
    '''

    modelsString = ""  # String to store different models

    tilesString = ""  # String to store tiles

    sourceSinkMap = getFabricSourcesAndSinks(archObject)

    # List to track bels that we've already created a pb_type for (by type)
    doneBels = []
    for cellType in archObject.cellTypes:
        cTile = getTileByType(archObject, cellType)

        # Add tiles and appropriate equivalent site
        tilesString += f'  <tile name="{cellType}">\n'
        # tilesString += f'   <sub_tile name="{cellType}_sub">' #Add sub_tile declaration to meet VTR 8.1.0 requirements
        # tilesString += '    <equivalent_sites>\n'
        # tilesString += f'     <site pb_type="{cellType}" pin_mapping="direct"/>\n'
        # tilesString += '    </equivalent_sites>\n'

        # pb_typesString += f'  <pb_type name="{cellType}">\n' #Top layer block

        # Track the tile's top level inputs and outputs for the top pb_type definition
        tileInputs = []
        tileOutputs = []

        if cTile.belsWithIO == []:  # VPR requires a sub-tile tag, so if we can't create one for a BEL we make a dummy one
            tilesString += f'<sub_tile name="{cellType}_dummy" capacity="1">\n'
            tilesString += f'  <equivalent_sites>\n'
            tilesString += f'    <site pb_type="reserved_dummy" pin_mapping="direct"/>\n'
            tilesString += f'  </equivalent_sites>\n'
            tilesString += f'<input name="UserCLK" num_pins="1"/>'
            tilesString += f'</sub_tile>\n'

        hangingPortStr = ''

        # Create second layer (leaf) blocks for each bel
        for bel in cTile.belsWithIO:
            bel[0] = bel[0].split('/')[-1]  # Remove the path from the name
            # Add the inputs and outputs of this BEL to the top level tile inputs/outputs list
            tileInputs.extend(bel[2])
            tileOutputs.extend(bel[3])

            # If the BEL has no inputs or outputs then we need another dummy as VPR (understandably) doesn't like BELs with no pins
            # We could probably just omit them from the model, but this avoids any inconsistencies between subtile number and the fabric.csv
            if bel[2] == bel[3] == []:
                tilesString += f'<sub_tile name="{bel[1]}{bel[0]}_dummy" capacity="1">\n'
                tilesString += f'  <equivalent_sites>\n'
                tilesString += f'    <site pb_type="reserved_dummy" pin_mapping="direct"/>\n'
                tilesString += f'  </equivalent_sites>\n'
                tilesString += f'<input name="UserCLK" num_pins="1"/>'
                tilesString += f'</sub_tile>\n'
                continue

            # We generate a separate subtile for each BEL instance (so that we can wire them differently)
            # Therefore we do this before the doneBels check

            # Add subtile to represent this BEL (specific instance)
            # Add sub_tile declaration to meet VTR 8.1.0 requirements
            tilesString += f'   <sub_tile name="{bel[1]}{bel[0]}" capacity="1">\n'
            tilesString += '    <equivalent_sites>\n'

            pinMappingStr = ''
            # Generate interconnect from wrapper pb_type to primitive
            # Add direct connections from top level tile to the corresponding child port
            for cInput in bel[2]:
                pinMappingStr += f'    <direct from="{bel[1]}{bel[0]}.{cInput}" to="{bel[0]}_wrapper.{removeStringPrefix(cInput, bel[1])}"/>\n'

            for cOutput in bel[3]:  # Add direct connections from child port to top level tile
                pinMappingStr += f'    <direct to="{bel[0]}_wrapper.{removeStringPrefix(cOutput, bel[1])}" from="{bel[1]}{bel[0]}.{cOutput}"/>\n'

            if bel[4]:  # If the BEL has a clock input then route it in
                pinMappingStr += f'    <direct from="{bel[1]}{bel[0]}.UserCLK" to="{bel[0]}_wrapper.UserCLK"/>\n'

            if pinMappingStr == '':  # If no connections then direct mapping so VPR doesn't insist on subchildren that clarify mapping
                tilesString += f'     <site pb_type="{bel[0]}_wrapper" pin_mapping="direct">\n'
            else:
                tilesString += f'     <site pb_type="{bel[0]}_wrapper" pin_mapping="custom">\n'
                tilesString += pinMappingStr

            tilesString += f'     </site>\n'
            tilesString += '    </equivalent_sites>\n'

            # If the BEL has an external clock connection then add this to the tile string
            if bel[4]:
                tilesString += f'    <input name="UserCLK" num_pins="1"/>\n'

            # Add ports to BEL subtile
            for cInput in bel[2]:
                tilesString += f'    <input name="{cInput}" num_pins="1"/>\n'

            for cOutput in bel[3]:
                tilesString += f'    <output name="{cOutput}" num_pins="1"/>\n'

            tilesString += f'   </sub_tile>\n'  # Close subtile tag for this BEL

            # We only want one pb_type for each kind of bel so we track which ones we have already done
            if bel[0] in doneBels:
                continue

            count = 0
            for innerBel in cTile.belsWithIO:
                if innerBel[0] == bel[0]:  # Count how many of the current bel we have
                    count += 1

            # Prepare custom passthrough interconnect from wrapper to primitive pb_type

            # Create lists of ports without prefixes for our generic modelling
            unprefixedInputs = [removeStringPrefix(
                cInput, bel[1]) for cInput in bel[2]]
            unprefixedOutputs = [removeStringPrefix(
                cOutput, bel[1]) for cOutput in bel[3]]

            # String to connect ports in primitive pb to same-named ports on top-level pb
            passthroughInterconnectStr = ''
            pbPortsStr = ''

            for cInput in unprefixedInputs:
                # Add input and outputs
                pbPortsStr += f'    <input name="{cInput}" num_pins="1"/>\n'
                passthroughInterconnectStr += f'<direct name="{bel[0]}_{cInput}_top_to_child" input="{bel[0]}_wrapper.{cInput}" output="{bel[0]}.{cInput}"/>\n'

            if bel[4]:  # If the spec of the bel has an external clock connection
                # Create an input to represent this
                pbPortsStr += f'    <input name="UserCLK" num_pins="1"/>\n'
                passthroughInterconnectStr += f'<direct name="{bel[0]}_UserCLK_top_to_child" input="{bel[0]}_wrapper.UserCLK" output="{bel[0]}.UserCLK"/>\n'

            for cOutput in unprefixedOutputs:
                # Add outputs to pb
                pbPortsStr += f'    <output name="{cOutput}" num_pins="1"/>\n'
                passthroughInterconnectStr += f'<direct name="{bel[0]}_{cOutput}_child_to_top" input="{bel[0]}.{cOutput}" output="{bel[0]}_wrapper.{cOutput}"/>\n'

            if bel[0] in specialBelDict:  # If the bel has custom pb_type XML
                # Get the custom XML string
                thisPbString = specialBelDict[bel[0]]

                customInterconnectStr = ""  # Just so it's defined if there's no custom interconnect
                if bel[0] in specialInterconnectDict:  # And if it has any custom interconnects
                    # Add them to this string to be added in at the end of the pb_type
                    customInterconnectStr = specialInterconnectDict[bel[0]]

                pb_typesString += f'   <pb_type name="{bel[0]}_wrapper">\n'
                pb_typesString += thisPbString  # Add the custom pb_type XML with the list inserted
                pb_typesString += pbPortsStr
                pb_typesString += '   <interconnect>\n'
                pb_typesString += customInterconnectStr
                pb_typesString += passthroughInterconnectStr
                pb_typesString += '   </interconnect>\n'
                pb_typesString += f'   </pb_type>\n'

                if bel[0] in specialModelDict:  # If it also has custom model XML
                    # Then add in this XML
                    modelsString += specialModelDict[bel[0]]

                # Also add in interconnect to pass signals through from the wrapper

            else:  # Otherwise we generate the pb_type and model text

                # Add inner pb_type tag opener
                pb_typesString += f'   <pb_type name="{bel[0]}_wrapper">\n'
                # Add inner pb_type tag opener
                pb_typesString += f'   <pb_type name="{bel[0]}" num_pb="1" blif_model=".subckt {bel[0]}">\n'

                modelsString += f'  <model name="{bel[0]}">\n'  # Add model tag
                modelsString += '   <input_ports>\n'  # open tag for input ports in model list

                # Generate space-separated list of all outputs for combinational sink ports
                allOutsStr = " ".join(unprefixedOutputs)

                for cInput in unprefixedInputs:
                    # Add all outputs as combinational sinks
                    modelsString += f'    <port name="{cInput}" combinational_sink_ports="{allOutsStr}"/>\n'

                if bel[4]:  # If the spec of the bel has an external clock connection
                    # Add all outputs as combinational sinks
                    modelsString += f'    <port name="UserCLK"/>\n'

                modelsString += '   </input_ports>\n'  # close input ports tag
                modelsString += '   <output_ports>\n'  # open output ports tag

                for cOutput in unprefixedOutputs:
                    modelsString += f'    <port name="{cOutput}"/>\n'

                modelsString += f'   </output_ports>\n'  # close output ports tag
                modelsString += '  </model>\n'

                # Generate delay constants - for the time being, we will assume that all inputs are combinatorially connected to all outputs

                for cInput in unprefixedInputs:
                    # Add a constant delay between every pair of input and output ports (as currently we say they are all combinationally linked)
                    for cOutput in unprefixedOutputs:
                        pb_typesString += f'    <delay_constant max="300e-12" in_port="{bel[0]}.{cInput}" out_port="{bel[0]}.{cOutput}"/>\n'

                pb_typesString += pbPortsStr
                pb_typesString += '   </pb_type>\n'  # Close inner tag
                pb_typesString += '   <interconnect>\n'
                pb_typesString += passthroughInterconnectStr
                pb_typesString += '   </interconnect>\n'
                pb_typesString += pbPortsStr
                pb_typesString += f'   </pb_type>\n'  # Close wrapper tag

            doneBels.append(bel[0])  # Make sure we don't repeat similar BELs

        # Finally, we generate an extra sub_tile to contain all hanging sinks and sources (e.g. VCC, GND)
        # TODO: convert this to an individual sub_tile and pb_type for each kind of source/sink
        # This should allow GND and VCC sources to be instantiated or potentially techmapped

        hangingSources = sourceSinkMap[cTile.genTileLoc()][0]
        hangingSinks = sourceSinkMap[cTile.genTileLoc()][1]

        # only do this if there actually are any hanging sources or sinks
        if not (len(hangingSources) == len(hangingSinks) == 0):
            # First create sub_tile
            tilesString += f'<sub_tile name="{cellType}_hanging" capacity="1">\n'
            tilesString += f'  <equivalent_sites>\n'
            tilesString += f'    <site pb_type="{cellType}_hanging" pin_mapping="direct"/>\n'
            tilesString += f'  </equivalent_sites>\n'
            for sink in hangingSinks:
                tilesString += f'<input name="{sink}" num_pins="1"/>\n'

            for source in hangingSources:
                tilesString += f'<output name="{source}" num_pins="1"/>\n'

            tilesString += f'</sub_tile>\n'

            # Now create the pb_type

            pb_typesString += f'<pb_type name="{cellType}_hanging">\n'
            pb_typesString += f'<interconnect> </interconnect>\n'

            for sink in hangingSinks:
                pb_typesString += f'<input name="{sink}" num_pins="1"/>\n'

            for source in hangingSources:
                pb_typesString += f'<output name="{source}" num_pins="1"/>\n'

            pb_typesString += f'</pb_type>\n'

        tilesString += '  </tile>\n'

    # LAYOUT

    # Add 2 for empty padding
    layoutString = f'  <fixed_layout name="FABulous" width="{archObject.width + 2}" height="{archObject.height + 2}">\n'

    # Add tag for dummy clock
    layoutString += f'      <single type="clock_primitive" priority="1" x="{newClockX}" y="{newClockY}"/>\n'
    # Tile locations are specified using <single> tags - while the typical fabric will be made up of larger blocks of tiles, this allows the most flexibility

    for line in archObject.tiles:
        for tile in line:
            if tile.tileType != "NULL":  # We do not need to specify if the tile is empty as all tiles default to EMPTY in VPR
                # Add single tag for each tile - add 1 to x and y (cancels out in y conversion) for padding
                layoutString += f'   <single type="{tile.tileType}" priority="1" x="{tile.x + 1}" y="{tile.y + 1}">\n'
                # Now add metadata for fasm generation
                layoutString += '    <metadata>\n'

                # We need different numbers of prefixes depending on the subtiles
                tileLoc = tile.genTileLoc()
                if tile.belsWithIO == []:
                    prefixList = tileLoc + ".dummy "
                else:
                    prefixList = ""
                    i = 0
                    for bel in tile.belsWithIO:
                        prefixList += tileLoc + "." + letters[i] + " "
                        i += 1
                hangingSources = sourceSinkMap[tileLoc][0]
                hangingSinks = sourceSinkMap[tileLoc][1]

                # only do this if there actually are any hanging sources or sinks
                if not (len(hangingSources) == len(hangingSinks) == 0):
                    prefixList += tileLoc + ".hanging "

                # Only metadata required is the tile name for the prefix
                layoutString += f'     <meta name="fasm_prefix"> {prefixList} </meta>\n'
                layoutString += '    </metadata>\n'
                layoutString += '   </single>\n'

    layoutString += '  </fixed_layout>\n'

    # SWITCHLIST

    # Values are fillers from templates
    switchlistString = '  <switch type="buffer" name="ipin_cblock" R="551" Cin=".77e-15" Cout="4e-15" Tdel="58e-12" buf_size="27.645901"/>\n'
    switchlistString += '  <switch type="mux" name="buffer"  R="2e-12" Cin=".77e-15" Cout="4e-15" Tdel="58e-12" mux_trans_size="2.630740" buf_size="27.645901"/>\n'

    # SEGMENTLIST - contains only a filler as it is a necessity to parse the architecture graph but we are reading a custom RR graph

    segmentlistString = """  <segment name="dummy" length="1" freq="1.000000" type="unidir" Rmetal="1e-12" Cmetal="22.5e-15">
   <sb type="pattern">0 0</sb>
   <cb type="pattern">0</cb>
   <mux name="buffer"/>
  </segment>"""

    # CLOCK SETUP

    # Generate full strings for insertion - this is just a tile with the clock primitive on it
    clockTileStr = f"""  <tile name="clock_primitive">
   <sub_tile name="clock_sub">
    <equivalent_sites>
     <site pb_type="clock_primitive" pin_mapping="direct"/>
    </equivalent_sites>
    <output name="clock_out" num_pins="1"/>
   </sub_tile>
  </tile>"""

    # This is a pb_type with a Global_Clock primitive - when programming we instantiate this as a blackbox
    clockPbStr = f""" <pb_type name="clock_primitive">
  <pb_type name="clock_input" blif_model=".subckt Global_Clock" num_pb="1">
   <output name="CLK" num_pins="1"/>
  </pb_type>
  <output name="clock_out" num_pins="1"/>
  <interconnect>
   <direct name="clock_prim_to_top" input="clock_input.CLK" output="clock_primitive.clock_out"/>
  </interconnect>
 </pb_type> """

    # OUTPUT

    outputString = f'''<architecture>

 <device>
{deviceString}
 </device>

 <layout>
{layoutString}
 </layout>

 <tiles>
{clockTileStr}
{tilesString}
 </tiles>
 
 <models>
  <model name="Global_Clock">
   <output_ports>
    <port name="CLK"/>
   </output_ports>
  </model>
{modelsString}
 </models>

 <complexblocklist>
{clockPbStr}
{pb_typesString}
 </complexblocklist>

 <switchlist>
{switchlistString}
 </switchlist>

 <segmentlist>
{segmentlistString}
 </segmentlist>


</architecture>'''

    return outputString


def genVPRModelRRGraph(archObject: Fabric, generatePairs=True):

    # Calculate clock X and Y coordinates considering variations in coordinate systems and EMPTY padding around VPR model
    newClockX = clockX + 1
    newClockY = clockY + 1

    # BLOCKS

    blocksString = ''  # Initialise string for block types
    curId = 0  # Increment id from 0 as we work through
    blockIdMap = {}  # Dictionary to record IDs for different tile types when generating grid
    ptcMap = {}  # Dict to map tiles to individual dicts that map pin name to PTC
    # Get sources and sinks for fabric - more info in method
    sourceSinkMap = getFabricSourcesAndSinks(archObject)

    # First, handle tiles not defined in architecture:

    blocksString += f"""  <block_type id="{curId}" name="EMPTY" width="1" height="1">
  </block_type>\n"""
    blockIdMap["EMPTY"] = curId
    curId += 1  # Add empty tile to block type spec and increment id by 1

    # And add clock tile (as this is a dummy to represent deeper FABulous functionality, so will not be in our csv files)

    blocksString += f'  <block_type id="{curId}" name="clock_primitive" width="1" height="1">\n'

    ptc = 0

    blocksString += f'   <pin_class type="OUTPUT">\n'
    # Add output tag for each tile
    blocksString += f'    <pin ptc="{ptc}">clock_primitive.clock_out[0]</pin>\n'
    blocksString += f'   </pin_class>\n'
    ptc += 1

    blocksString += '</block_type>\n'
    # Store that the clock_primitive block has this ID
    blockIdMap["clock_primitive"] = curId
    curId += 1

    for cellType in archObject.cellTypes:
        tilePtcMap = {}  # Dict to map each pin on this tile to its ptc
        # Generate block type tile for each type of tile - we assume 1x1 tiles here
        blocksString += f'  <block_type id="{curId}" name="{cellType}" width="1" height="1">\n'

        cTile = getTileByType(archObject, cellType)  # Fetch tile of this type

        # Following sections are deliberately ordered (based on comparison with VPR's generated RR graph)
        # as the PTC numbers have to match those that VPR would generate for its own RR graph
        # Pattern should be one subtile at a time, all subtile inputs then all subtile outputs (in order of declaration in architecture)

        ptc = 0

        if cTile.belsWithIO == []:  # If no BELs then we need UserCLK as a dummy pin
            blocksString += f'   <pin_class type="INPUT">\n'  # Generate the tags
            blocksString += f'    <pin ptc="{ptc}">{cellType}.UserCLK[0]</pin>\n'
            blocksString += f'   </pin_class>\n'
            ptc += 1

        for bel in cTile.belsWithIO:  # For each bel on the tile
            # If the BEL has clock input OR no inputs/outputs then we add UserCLK (latter case as VPR needs at least one pin)
            if bel[4] or (bel[2] == bel[3] == []):
                blocksString += f'   <pin_class type="INPUT">\n'  # Generate the tags
                blocksString += f'    <pin ptc="{ptc}">{cellType}.UserCLK[0]</pin>\n'
                blocksString += f'   </pin_class>\n'
                ptc += 1  # And increment the ptc

            for cInput in bel[2]:  # Take each input and output
                blocksString += f'   <pin_class type="INPUT">\n'  # Generate the tags
                blocksString += f'    <pin ptc="{ptc}">{cellType}.{cInput}[0]</pin>\n'
                blocksString += f'   </pin_class>\n'
                tilePtcMap[cInput] = ptc  # Note the ptc in the tile's ptc map
                ptc += 1  # And increment the ptc

            for cOutput in bel[3]:
                blocksString += f'   <pin_class type="OUTPUT">\n'  # Same as above
                blocksString += f'    <pin ptc="{ptc}">{cellType}.{cOutput}[0]</pin>\n'
                blocksString += f'   </pin_class>\n'
                tilePtcMap[cOutput] = ptc
                ptc += 1

        for sink in sourceSinkMap[cTile.genTileLoc()][1]:
            blocksString += f'   <pin_class type="INPUT">\n'  # Generate the tags
            blocksString += f'    <pin ptc="{ptc}">{cellType}.{sink}[0]</pin>\n'
            blocksString += f'   </pin_class>\n'
            tilePtcMap[sink] = ptc  # Note the ptc in the tile's ptc map
            ptc += 1  # And increment the ptc

        for source in sourceSinkMap[cTile.genTileLoc()][0]:
            blocksString += f'   <pin_class type="OUTPUT">\n'  # Same as above
            blocksString += f'    <pin ptc="{ptc}">{cellType}.{source}[0]</pin>\n'
            blocksString += f'   </pin_class>\n'
            tilePtcMap[source] = ptc
            ptc += 1

        blocksString += '  </block_type>\n'

        # Create copy of ptc map for this tile and add to larger dict (passing by reference would have undesired effects)
        ptcMap[cellType] = dict(tilePtcMap)

        # Populate our map of type name to ID as we need the ID for generating the grid
        blockIdMap[cellType] = curId
        curId += 1

    # NODES

    nodesString = ''
    curNodeId = 0  # Start indexing nodes at 0 and increment each time a node is added

    sourceToWireIDMap = {}  # Dictionary to map a wire source to the relevant wire ID
    destToWireIDMap = {}  # Dictionary to map a wire destination to the relevant wire ID

    max_width = 1  # Initialise value to find maximum channel width for channels tag - start as 1 as you can't have a thinner wire!

    srcToOpinStr = ''
    IpinToSinkStr = ''
    clockPtc = 0
    clockLoc = f'X{clockX}Y{clockY}'

    # Add node for clock out
    nodesString += f'  <!-- Clock output: clock_primitive.clock_out -->\n'

    # Generate tag for each node
    nodesString += f'  <node id="{curNodeId}" type="SOURCE" capacity="1">\n'
    # Add loc tag
    nodesString += f'   <loc xlow="{newClockX}" ylow="{newClockY}" xhigh="{newClockX}" yhigh="{newClockY}" ptc="0"/>\n'
    nodesString += '  </node>\n'  # Close node tag

    curNodeId += 1  # Increment id so all nodes have different ids

    # Generate tag for each node
    nodesString += f'  <node id="{curNodeId}" type="OPIN" capacity="1">\n'
    # Add loc tag
    nodesString += f'   <loc xlow="{newClockX}" ylow="{newClockY}" xhigh="{newClockX}" yhigh="{newClockY}" ptc="0" side="BOTTOM"/>\n'
    nodesString += '  </node>\n'  # Close node tag
    srcToOpinStr += f'  <edge src_node="{curNodeId - 1}" sink_node="{curNodeId}" switch_id="1"/>\n'
    # Add to dest map as equivalent to a wire destination
    destToWireIDMap[clockLoc + "." + "clock_out"] = curNodeId
    curNodeId += 1
    clockPtc += 1

    # Looks like VPR can only handle node PTCs up to (2^15-1), so not sufficient to just give every wire a different PTC
    # Context: wires can't overlap another wire with the same PTC
    # Exhaustive search here might take a while, so instead vertical and horizontal wires have a different set of PTCs
    # Each column and row has its own current PTC so that there's no repetition in one column or row
    # Horizontal wires take and increment their row's PTC num
    # Vertical wires take and increment their column's PTC num
    # Column PTCs start at 2^14 so that there's no overlap between column and row PTCs

    # These are just indexed by tile.x and tile.y - not exactly the same as the coordinates in the
    # VPR description but it's a one-to-one mapping and all we need is no overlap so it's fine and simple
    rowPtcArr = [0] * archObject.height
    colPtcArr = [2**14] * archObject.width

    # These are just used as bound checks to make sure the fabric isn't still too big
    rowMaxPtc = 2**14 - 1
    colMaxPtc = 2**15 - 1

    for row in archObject.tiles:
        for tile in row:
            tileLoc = tile.genTileLoc()
            # Generate clock nodes:

            # First, clock output:
            if tile.tileType != "NULL":
                # Add clock inputs for every tile:

                # Generate tag for each node
                nodesString += f'  <node id="{curNodeId}" type="IPIN" capacity="1">\n'
                # Add loc tag
                nodesString += f'   <loc xlow="{tile.x + 1}" ylow="{tile.y + 1}" xhigh="{tile.x + 1}" yhigh="{tile.y + 1}" ptc="0" side="BOTTOM"/>\n'
                nodesString += '  </node>\n'  # Close node tag
                # Add to dest map as equivalent to a wire destination
                sourceToWireIDMap[tileLoc + ".UserCLK"] = curNodeId
                curNodeId += 1

                # Generate tag for each node
                nodesString += f'  <node id="{curNodeId}" type="SINK" capacity="1">\n'
                # Add loc tag
                nodesString += f'   <loc xlow="{tile.x + 1}" ylow="{tile.y + 1}" xhigh="{tile.x + 1}" yhigh="{tile.y + 1}" ptc="0"/>\n'
                nodesString += '  </node>\n'  # Close node tag
                IpinToSinkStr += f'  <edge src_node="{curNodeId - 1}" sink_node="{curNodeId}" switch_id="1"/>\n'
                curNodeId += 1

            for wire in tile.wires:
                # We want to find the length of the wire based on the x and y offset - either it's a jump, or in theory goes off in only one direction - let's find which
                if wire["yoffset"] != "0" and wire["xoffset"] != "0":
                    # Stop if there are diagonal wires just in case they get put in a fabric
                    raise Exception(
                        "Diagonal wires not currently supported for VPR routing resource model")
                # Then we check which one isn't zero and take that as the length
                if wire["yoffset"] != "0":
                    nodeType = "CHANY"  # Set node type as vertical channel if wire is vertical
                elif wire["xoffset"] != "0":
                    nodeType = "CHANX"  # Set as horizontal if moving along X
                else:  # If we get to here then both offsets are zero and so this must be a jump wire
                    nodeType = "CHANY"  # default to CHANY - as offsets are zero it does not matter

                # Calculate destination location of the wire at hand
                desty = tile.y + int(wire["yoffset"])
                destx = tile.x + int(wire["xoffset"])
                desttileLoc = f"X{destx}Y{desty}"

                # Check wire direction and set appropriate valuesz
                if (nodeType == "CHANX" and int(wire["xoffset"]) > 0) or (nodeType == "CHANY" and int(wire["yoffset"]) > 0):
                    direction = "INC_DIR"
                    yLow = tile.y
                    xLow = tile.x
                    yHigh = desty
                    xHigh = destx
                else:
                    direction = "DEC_DIR"
                    yHigh = tile.y
                    xHigh = tile.x
                    yLow = desty
                    xLow = destx

                # For every individual wire
                for i in range(int(wire["wire-count"])):
                    # Generate location strings for the source and destination
                    wireSource = tileLoc + "." + wire["source"]
                    wireDest = desttileLoc + "." + wire["destination"]

                    if nodeType == "CHANY":
                        wirePtc = colPtcArr[tile.x]
                        colPtcArr[tile.x] += 1
                        if wirePtc > colMaxPtc:
                            raise ValueError(
                                "Channel PTC value too high - FABulous' VPR flow may not currently be able to support this many overlapping wires.")
                    else:  # i.e. if nodeType == "CHANX"
                        wirePtc = rowPtcArr[tile.y]
                        rowPtcArr[tile.y] += 1
                        if wirePtc > rowMaxPtc:
                            raise ValueError(
                                "Channel PTC value too high - FABulous' VPR flow may not currently be able to support this many overlapping wires.")

                    # Coordinates until now have been relative to the fabric - only account for padding when formatting actual string
                    # Comment destination for clarity
                    nodesString += f'  <!-- Wire: {wireSource+str(i)} -> {wireDest+str(i)} -->\n'
                    # Generate tag for each node
                    nodesString += f'  <node id="{curNodeId}" type="{nodeType}" capacity="1" direction="{direction}">\n'
                    nodesString += '   <segment segment_id="0"/>\n'
                    # Add loc tag with the information we just calculated
                    nodesString += f'   <loc xlow="{xLow + 1}" ylow="{yLow + 1}" xhigh="{xHigh + 1}" yhigh="{yHigh + 1}" ptc="{wirePtc}"/>\n'

                    nodesString += '  </node>\n'  # Close node tag

                    sourceToWireIDMap[wireSource+str(i)] = curNodeId
                    destToWireIDMap[wireDest+str(i)] = curNodeId

                    curNodeId += 1  # Increment id so all nodes have different ids
                # If our current width is greater than the previous max, take the new one
                max_width = max(max_width, int(wire["wire-count"]))

            # Generate nodes for atomic wires
            for wire in tile.atomicWires:
                # We want to find the length of the wire based on the x and y offset - either it's a jump, or in theory goes off in only one direction - let's find which
                if wire["yoffset"] != "0" and wire["xoffset"] != "0":
                    print(wire["yoffset"], wire["xoffset"])
                    # Stop if there are diagonal wires just in case they get put in a fabric
                    raise Exception(
                        "Diagonal wires not currently supported for VPR routing resource model")
                # Then we check which one isn't zero and take that as the length
                if wire["yoffset"] != "0":
                    nodeType = "CHANY"  # Set node type as vertical channel if wire is vertical
                elif wire["xoffset"] != "0":
                    nodeType = "CHANX"  # Set as horizontal if moving along X

                # Generate location strings for the source and destination
                wireSource = wire["sourceTile"] + "." + wire["source"]
                wireDest = wire["destTile"] + "." + wire["destination"]

                destTile = archObject.getTileByLoc(wire["destTile"])

                if (nodeType == "CHANX" and int(wire["xoffset"]) > 0) or (nodeType == "CHANY" and int(wire["yoffset"]) > 0):
                    direction = "INC_DIR"
                    yLow = tile.y
                    xLow = tile.x
                    yHigh = destTile.y
                    xHigh = destTile.x
                else:
                    direction = "DEC_DIR"
                    yHigh = tile.y
                    xHigh = tile.x
                    yLow = destTile.y
                    xLow = destTile.x

                if nodeType == "CHANY":
                    wirePtc = colPtcArr[tile.x]
                    colPtcArr[tile.x] += 1
                    if wirePtc > colMaxPtc:
                        raise ValueError(
                            "Channel PTC value too high - FABulous' VPR flow may not currently be able to support this many overlapping wires.")
                else:  # i.e. if nodeType == "CHANX"
                    wirePtc = rowPtcArr[tile.y]
                    rowPtcArr[tile.y] += 1
                    if wirePtc > rowMaxPtc:
                        raise ValueError(
                            "Channel PTC value too high - FABulous' VPR flow may not currently be able to support this many overlapping wires.")

                # Comment destination for clarity
                nodesString += f'  <!-- Atomic Wire: {wireSource} -> {wireDest} -->\n'
                # Generate tag for each node
                nodesString += f'  <node id="{curNodeId}" type="{nodeType}" capacity="1" direction="{direction}">\n'

                # Add loc tag with the information we just calculated
                nodesString += f'   <loc xlow="{xLow + 1}" ylow="{yLow + 1}" xhigh="{xHigh + 1}" yhigh="{yHigh + 1}" ptc="{wirePtc}"/>\n'
                nodesString += '   <segment segment_id="0"/>\n'

                nodesString += f'  </node>\n'  # Close node tag

                sourceToWireIDMap[wireSource] = curNodeId
                destToWireIDMap[wireDest] = curNodeId

                curNodeId += 1  # Increment id so all nodes have different ids

            # Generate nodes for bel ports
            for bel in tile.belsWithIO:
                for cInput in bel[2]:
                    if tile.tileType in ptcMap and cInput in ptcMap[tile.tileType]:
                        thisPtc = ptcMap[tile.tileType][cInput]
                    else:
                        raise Exception(
                            "Could not find pin ptc in block_type designation for RR Graph generation.")
                    nodesString += f'  <!-- BEL input: {cInput} -->\n'
                    # Generate tag for each node
                    nodesString += f'  <node id="{curNodeId}" type="IPIN" capacity="1">\n'
                    # Add loc tag - same high and low vals as no movement between tiles
                    nodesString += f'   <loc xlow="{tile.x + 1}" ylow="{tile.y + 1}" xhigh="{tile.x + 1}" yhigh="{tile.y + 1}" ptc="{thisPtc}" side="BOTTOM"/>\n'
                    nodesString += '  </node>\n'  # Close node tag

                    # Add to source map as it is the equivalent of a wire source
                    sourceToWireIDMap[tileLoc + "." + cInput] = curNodeId

                    curNodeId += 1  # Increment id so all nodes have different ids

                    # Generate tag for each node
                    nodesString += f'  <node id="{curNodeId}" type="SINK" capacity="1">\n'
                    # Add loc tag - same high and low vals as no movement between tiles
                    nodesString += f'   <loc xlow="{tile.x + 1}" ylow="{tile.y + 1}" xhigh="{tile.x + 1}" yhigh="{tile.y + 1}" ptc="{thisPtc}"/>\n'
                    nodesString += '  </node>\n'  # Close node tag
                    IpinToSinkStr += f'  <edge src_node="{curNodeId - 1}" sink_node="{curNodeId}" switch_id="1"/>\n'

                    curNodeId += 1  # Increment id so all nodes have different ids

                for cOutput in bel[3]:
                    if tile.tileType in ptcMap and cOutput in ptcMap[tile.tileType]:
                        thisPtc = ptcMap[tile.tileType][cOutput]
                    else:
                        raise Exception(
                            "Could not find pin ptc in block_type designation for RR Graph generation.")
                    nodesString += f'  <!-- BEL output: {cOutput} -->\n'

                    # Generate tag for each node
                    nodesString += f'  <node id="{curNodeId}" type="OPIN" capacity="1">\n'
                    # Add loc tag
                    nodesString += f'   <loc xlow="{tile.x + 1}" ylow="{tile.y + 1}" xhigh="{tile.x + 1}" yhigh="{tile.y + 1}" ptc="{thisPtc}" side="BOTTOM"/>\n'
                    nodesString += '  </node>\n'  # Close node tag
                    # Add to dest map as equivalent to a wire destination
                    destToWireIDMap[tileLoc + "." + cOutput] = curNodeId
                    curNodeId += 1  # Increment id so all nodes have different ids

                    # Generate tag for each node
                    nodesString += f'  <node id="{curNodeId}" type="SOURCE" capacity="1">\n'
                    # Add loc tag
                    nodesString += f'   <loc xlow="{tile.x + 1}" ylow="{tile.y + 1}" xhigh="{tile.x + 1}" yhigh="{tile.y + 1}" ptc="{thisPtc}"/>\n'
                    nodesString += '  </node>\n'  # Close node tag
                    srcToOpinStr += f'  <edge src_node="{curNodeId}" sink_node="{curNodeId - 1}" switch_id="1"/>\n'
                    curNodeId += 1  # Increment id so all nodes have different ids

            for source in sourceSinkMap[tile.genTileLoc()][0]:
                thisPtc = ptcMap[tile.tileType][source]

                nodesString += f'  <!-- Source: {tile.genTileLoc()}.{source} -->\n'

                # Generate tag for each node
                nodesString += f'  <node id="{curNodeId}" type="SOURCE" capacity="1">\n'
                # Add loc tag
                nodesString += f'   <loc xlow="{tile.x + 1}" ylow="{tile.y + 1}" xhigh="{tile.x + 1}" yhigh="{tile.y + 1}" ptc="{thisPtc}"/>\n'
                nodesString += '  </node>\n'  # Close node tag

                curNodeId += 1  # Increment id so all nodes have different ids

                # Generate tag for each node
                nodesString += f'  <node id="{curNodeId}" type="OPIN" capacity="1">\n'
                # Add loc tag
                nodesString += f'   <loc xlow="{tile.x + 1}" ylow="{tile.y + 1}" xhigh="{tile.x + 1}" yhigh="{tile.y + 1}" ptc="{thisPtc}" side="BOTTOM"/>\n'
                nodesString += '  </node>\n'  # Close node tag
                srcToOpinStr += f'  <edge src_node="{curNodeId - 1}" sink_node="{curNodeId}" switch_id="1"/>\n'
                # Add to dest map as equivalent to a wire destination
                destToWireIDMap[tileLoc + "." + source] = curNodeId

                curNodeId += 1

            for sink in sourceSinkMap[tile.genTileLoc()][1]:
                thisPtc = ptcMap[tile.tileType][sink]

                nodesString += f'  <!-- Sink: {tile.genTileLoc()}.{sink} -->\n'

                # Generate tag for each node
                nodesString += f'  <node id="{curNodeId}" type="SINK" capacity="1">\n'
                # Add loc tag
                nodesString += f'   <loc xlow="{tile.x + 1}" ylow="{tile.y + 1}" xhigh="{tile.x + 1}" yhigh="{tile.y + 1}" ptc="{thisPtc}"/>\n'
                nodesString += '  </node>\n'  # Close node tag
                curNodeId += 1  # Increment id so all nodes have different ids

                # Generate tag for each node
                nodesString += f'  <node id="{curNodeId}" type="IPIN" capacity="1">\n'
                # Add loc tag
                nodesString += f'   <loc xlow="{tile.x + 1}" ylow="{tile.y + 1}" xhigh="{tile.x + 1}" yhigh="{tile.y + 1}" ptc="{thisPtc}" side="BOTTOM"/>\n'
                nodesString += '  </node>\n'  # Close node tag

                IpinToSinkStr += f'  <edge src_node="{curNodeId}" sink_node="{curNodeId - 1}" switch_id="1"/>\n'

                # Add to dest map as equivalent to a wire destination
                sourceToWireIDMap[tileLoc + "." + sink] = curNodeId
                curNodeId += 1  # Increment id so all nodes have different ids

    # EDGES

    # Initialise list of edges with edges connecting OPINs and IPINs to their corresponding SINKs and SOURCEs
    edgeStr = srcToOpinStr + IpinToSinkStr

    # Create edges for all pips in fabric

    for row in archObject.tiles:
        for tile in row:
            if tile.tileType != "NULL":  # If the tile isn't NULL then create an edge for the clock primitive connection
                tileLoc = tile.genTileLoc()
                edgeStr += f'  <edge src_node="{destToWireIDMap[clockLoc + "." + "clock_out"]}" sink_node="{sourceToWireIDMap[tileLoc + ".UserCLK"]}" switch_id="1"/>\n'

            for pip in tile.pips:  # Find source and sink name
                src_name = tileLoc + "." + pip[0]
                sink_name = tileLoc + "." + pip[1]

                # And create node
                edgeStr += f'  <edge src_node="{destToWireIDMap[src_name]}" sink_node="{sourceToWireIDMap[sink_name]}" switch_id="1">\n'
                # Generate metadata tag that tells us which switch matrix connection to activate
                edgeStr += '   <metadata>\n'
                edgeStr += f'    <meta name="fasm_features">{".".join([tileLoc, pip[0], pip[1]])}</meta>\n'
                edgeStr += '   </metadata>\n'
                edgeStr += '  </edge>\n'

    # CHANNELS

    max_width = max(rowPtcArr + colPtcArr)

    # Use the max width generated before for this tag
    channelString = f'  <channel chan_width_max="{max_width}" x_min="0" y_min="0" x_max="{archObject.width + 1}" y_max="{archObject.height + 1}"/>\n'

    # Generate x_list tag and y_list tag for every channel - use the upper bound max_width for simplicity
    # Not a bug that this uses height for the x_list and width for the y_list - see VtR's RR graph file format docs
    for i in range(archObject.height + 2):
        channelString += f'  <x_list index ="{i}" info="{max_width}"/>\n'

    for i in range(archObject.width + 2):
        channelString += f'  <y_list index ="{i}" info="{max_width}"/>\n'

    # GRID

    gridString = ''

    for row in archObject.tiles[::-1]:
        for tile in row:
            if tile.x == clockX and tile.y == clockY:  # We add the clock tile at the end so ignore it for now
                continue
            if tile.tileType == "NULL":  # The method that generates cellTypes ignores NULL, so it was never in our map - we'll just use EMPTY instead as we did for the main XML model
                gridString += f'  <grid_loc x="{tile.x + 1}" y="{tile.y + 1}" block_type_id="{blockIdMap["EMPTY"]}" width_offset="0" height_offset="0"/>\n'
                continue
            gridString += f'  <grid_loc x="{tile.x + 1}" y="{tile.y + 1}" block_type_id="{blockIdMap[tile.tileType]}" width_offset="0" height_offset="0"/>\n'

    # Create padding of EMPTY tiles around chip
    gridString += '  <!-- EMPTY padding around chip -->\n'

    for i in range(archObject.height + 2):  # Add vertical padding
        if newClockX != 0 or newClockY != i:  # Make sure that this isn't the clock tile as we add this at the end
            gridString += f'  <grid_loc x="0" y="{i}" block_type_id="{blockIdMap["EMPTY"]}" width_offset="0" height_offset="0"/>\n'
        if newClockX != archObject.width + 1 or newClockY != i:  # Check not clock tile
            gridString += f'  <grid_loc x="{archObject.width + 1}" y="{i}" block_type_id="{blockIdMap["EMPTY"]}" width_offset="0" height_offset="0"/>\n'

    for i in range(1, archObject.width + 1):  # Add horizontal padding
        if newClockX != i or newClockY != 0:  # Check not clock tile
            gridString += f'  <grid_loc x="{i}" y="0" block_type_id="{blockIdMap["EMPTY"]}" width_offset="0" height_offset="0"/>\n'
        if newClockX != i or newClockY != archObject.height + 1:  # Check not clock tile
            gridString += f'  <grid_loc x="{i}" y="{archObject.height + 1}" block_type_id="{blockIdMap["EMPTY"]}" width_offset="0" height_offset="0"/>\n'

    # Finally, add clock tile loc
    gridString += f'  <grid_loc x="{newClockX}" y="{newClockY}" block_type_id="{blockIdMap["clock_primitive"]}" width_offset="0" height_offset="0"/>\n'

    # SWITCHES

    # Largely filler info - again, FABulous does not deal with this level of hardware detail currently

    switchesString = '''        <switch id="0" type="mux" name="__vpr_delayless_switch__">
            <timing R="0" Cin="0" Cout="0" Tdel="0"/>
            <sizing mux_trans_size="0" buf_size="0"/>
        </switch>
        <switch id="1" type="mux" name="buffer">
            <timing R="1.99999999e-12" Cin="7.70000012e-16" Cout="4.00000001e-15" Tdel="5.80000006e-11"/>
            <sizing mux_trans_size="2.63073993" buf_size="27.6459007"/>
        </switch>\n'''

    # OUTPUT

    outputString = f'''
<rr_graph tool_name="vpr" tool_version="82a3c72" tool_comment="Based on FABulous output">

 <channels>
{channelString}
 </channels>

 <switches>
{switchesString}
 </switches>

 <segments>
  <segment id="0" name="dummy">
   <timing R_per_meter="9.99999996e-13" C_per_meter="2.25000005e-14"/>
  </segment>
 </segments>

 <block_types>
{blocksString}
 </block_types>

 <grid>
{gridString}
 </grid>

 <rr_nodes>
{nodesString}
 </rr_nodes>

 <rr_edges>
{edgeStr}
 </rr_edges>

</rr_graph>
'''  # Same point as in main XML generation applies here regarding outsourcing indentation

    print(f'Max Width: {max_width}')
    return outputString

#Generates constraint XML for VPR flow
def genVPRModelConstraints(archObject: Fabric):
    constraintString = '<vpr_constraints tool_name="vpr">\n'
    constraintString += '  <partition_list>\n'

    unnamedCount = 0
    for row in archObject.tiles:
        for tile in row:
            for num, belpair in enumerate(tile.bels):
                bel = belpair[0]
                let = letters[num]
                prefix = belpair[1]
                tileLoc = tile.genTileLoc()
                cx = tile.x + 1
                cy = tile.y + 1

                if bel == "IO_1_bidirectional_frame_config_pass":
                    # VPR names primitives after the first wire they drive
                    # So we use the wire names assigned in genVerilogTemplate
                    constraintString += f'    <partition name="Tile_{tileLoc}_{let}">\n'
                    constraintString += f'      <add_atom name_pattern="Tile_{tileLoc}_{prefix}O"/>\n'
                    constraintString += f'      <add_region x_low="{cx}" y_low="{cy}" x_high="{cx}" y_high="{cy}" subtile="{num}"/>\n'
                    constraintString += f'    </partition>\n'

                if bel == "InPass4_frame_config":
                    constraintString += f'    <partition name="Tile_{tileLoc}_{let}">\n'
                    constraintString += f'      <add_atom name_pattern="Tile_{tileLoc}_{prefix}O0"/>\n'
                    constraintString += f'      <add_region x_low="{cx}" y_low="{cy}" x_high="{cx}" y_high="{cy}" subtile="{num}"/>\n'
                    constraintString += f'    </partition>\n'

                # Frustratingly, since VPR names blocks after BELs they drive, BELs that drive no wires have auto-generated names
                # These names are, at time of writing, generated with unique_subckt_name() in vpr/src/base/read_blif.cpp
                if bel == "OutPass4_frame_config":
                    constraintString += f'    <partition name="Tile_{tileLoc}_{let}">\n'
                    #constraintString += f'      <add_atom name_pattern="Tile_{tileLoc}_{prefix}I0"/>\n'
                    constraintString += f'      <add_atom name_pattern="unnamed_subckt{unnamedCount}"/>\n'
                    unnamedCount += 1
                    constraintString += f'      <add_region x_low="{cx}" y_low="{cy}" x_high="{cx}" y_high="{cy}" subtile="{num}"/>\n'
                    constraintString += f'    </partition>\n' 

    constraintString += '    </partition_list>\n'
    constraintString += '</vpr_constraints>'
    return constraintString

def genBitstreamSpec(archObject: Fabric):
    specData = {"TileMap": {}, "TileSpecs": {}, "TileSpecs_No_Mask": {}, "FrameMap": {}, "FrameMapEncode": {
    }, "ArchSpecs": {"MaxFramesPerCol": MaxFramesPerCol, "FrameBitsPerRow": FrameBitsPerRow}}
    BelMap = {}
    for line in archObject.tiles:
        for tile in line:
            specData["TileMap"][tile.genTileLoc()] = tile.tileType

    # Generate mapping dicts for bel types:
    # The format here is that each BEL has a dictionary that maps a fasm feature to another dictionary that maps bits to their values
    # The lines generating the BEL maps do it slightly differently, just notating bits that should go high - this is translated further down
    # We do not worry about bitmasking here - that's handled in the generation

    # LUT4:

    LUTmap = {}
    # Futureproofing as there are two ways that INIT[0] may be referred to (FASM parser will use INIT to refer to INIT[0])
    LUTmap["INIT"] = 0
    for i in range(16):
        LUTmap["INIT[" + str(i) + "]"] = i
    LUTmap["FF"] = 16
    LUTmap["IOmux"] = 17
    LUTmap["SET_NORESET"] = 18

    BelMap["LUT4c_frame_config"] = LUTmap

    # MUX8

    MUX8map = {"c0": 0, "c1": 1}

    BelMap["MUX8LUT_frame_config"] = MUX8map

    # MULADD

    MULADDmap = {}
    MULADDmap["A_reg"] = 0
    MULADDmap["B_reg"] = 1
    MULADDmap["C_reg"] = 2

    MULADDmap["ACC"] = 3

    MULADDmap["signExtension"] = 4

    MULADDmap["ACCout"] = 5

    BelMap["MULADD"] = MULADDmap

    # IOpad
    BelMap["IO_1_bidirectional_frame_config_pass"] = {}

    Config_accessmap = {}
    Config_accessmap["C_bit0"] = 0
    Config_accessmap["C_bit1"] = 1
    Config_accessmap["C_bit2"] = 2
    Config_accessmap["C_bit3"] = 3
    BelMap["Config_access"] = Config_accessmap

    # InPass

    InPassmap = {}

    InPassmap["I0_reg"] = 0
    InPassmap["I1_reg"] = 1
    InPassmap["I2_reg"] = 2
    InPassmap["I3_reg"] = 3

    BelMap["InPass4_frame_config"] = InPassmap
    # OutPass

    OutPassmap = {}

    OutPassmap["I0_reg"] = 0
    OutPassmap["I1_reg"] = 1
    OutPassmap["I2_reg"] = 2
    OutPassmap["I3_reg"] = 3

    BelMap["OutPass4_frame_config"] = OutPassmap

    # RegFile
    RegFilemap = {}

    RegFilemap["AD_reg"] = 0
    RegFilemap["BD_reg"] = 1

    BelMap["RegFile_32x4"] = RegFilemap

    #DoneTypes = []

    # NOTE: THIS METHOD HAS BEEN CHANGED FROM A PREVIOUS IMPLEMENTATION SO PLEASE BEAR THIS IN MIND
    # To account for cascading and termination, this now creates a separate map for every tile, as opposed to every cellType
    for row in archObject.tiles:
        #curTile = getTileByType(archObject, cellType)
        for curTile in row:
            cellType = curTile.tileType
            if cellType == "NULL":
                continue

            # Add frame masks to the dictionary
            try:
                # This may need to be .init.csv, not just .csv
                configCSV = open(f"{src_dir}/{cellType}_ConfigMem.csv")
            except:
                try:
                    configCSV = open(
                        f"{src_dir}/{cellType}_ConfigMem.init.csv")
                except:
                    print(
                        f"No Config Mem csv file found for {cellType}. Assuming no config memory.")
                    specData["FrameMap"][cellType] = {}
                    specData["FrameMapEncode"][cellType] = {}
                    continue
            configList = [i.strip('\n').split(',') for i in configCSV]
            configList = RemoveComments(configList)
            maskDict = {}
            # Bitmap with the specific configmem.csv file
            encodeDict = [-1 for i in range(FrameBitsPerRow*MaxFramesPerCol)]
            for line in configList:
                configEncode = []
                maskDict[int(line[1])] = line[3].replace("_", "")
                for index in line[4:]:
                    if ':' in index:
                        index_temp = index.split(':')
                        index_width = int(index_temp[0])-int(index_temp[1])+1
                        for i in range(index_width):
                            configEncode.append(str(int(index_temp[0])-i))
                    else:
                        configEncode.append(index)
                # print(configEncode)
                encode_i = 0
                for i, char in enumerate(maskDict[int(line[1])]):
                    if char != '0':
                        #encodeDict[int(line[1])][i] = configEncode[encode_i]
                        encodeDict[int(configEncode[encode_i])] = (
                            31 - i) + (32 * int(line[1]))
                        encode_i += 1
            # print(encodeDict)
            specData["FrameMap"][cellType] = maskDict
            if 'term' in cellType:
                print(f"No config memory for {cellType}.")
                specData["FrameMap"][cellType] = {}
                specData["FrameMapEncode"][cellType] = {}
                # continue
            # if specData["ArchSpecs"]["MaxFramesPerCol"] < int(line[1]) + 1:
            # 	specData["ArchSpecs"]["MaxFramesPerCol"] = int(line[1]) + 1
            # if specData["ArchSpecs"]["FrameBitsPerRow"] < int(line[2]):
            # 	specData["ArchSpecs"]["FrameBitsPerRow"] = int(line[2])
            configCSV.close()

            curBitOffset = 0
            curTileMap = {}
            curTileMap_No_Mask = {}

            # Add the bel features we made a list of earlier
            for i, belPair in enumerate(curTile.bels):
                tempOffset = 0
                name = letters[i]
                # print(belPair)
                # to allow to read bel type
                belType = belPair[0].split("/")[-1]
                for featureKey in BelMap[belType]:
                    # We convert to the desired format like so
                    curTileMap[name + "." + featureKey] = {
                        encodeDict[BelMap[belType][featureKey] + curBitOffset]: "1"}
                    curTileMap_No_Mask[name + "." + featureKey] = {
                        (BelMap[belType][featureKey] + curBitOffset): "1"}
                    if featureKey != "INIT":
                        tempOffset += 1
                curBitOffset += tempOffset
                # if(belType == 'Config_access'):
                # print(curBitOffset)
            csvFile = [i.strip('\n').split(',')
                       for i in open(f"{src_dir}/{curTile.matrixFileName}")]
            pipCounts = [int(row[-1]) for row in csvFile[1::]]
            csvFile = RemoveComments(csvFile)
            sinks = [line[0] for line in csvFile]
            sources = csvFile[0]
            pips = []
            pipsdict = {}
            # Config bits for switch matrix from file
            for y, row in enumerate(csvFile[1::]):
                muxList = []
                pipCount = pipCounts[y]
                for x, value in enumerate(row[1::]):
                    # Remember that x and y are offset
                    if value == "1":
                        muxList.append(".".join((sources[x+1], sinks[y+1])))
                muxList.reverse()  # Order is flipped
                for i, pip in enumerate(muxList):
                    controlWidth = int(numpy.ceil(numpy.log2(pipCount)))
                    if pipCount < 2:
                        curTileMap[pip] = {}
                        curTileMap_No_Mask[pip] = {}
                        continue
                    pip_index = pipCount-i-1
                    controlValue = f"{pip_index:0{controlWidth}b}"
                    tempOffset = 0
                    for curChar in controlValue[::-1]:
                        if pip not in curTileMap.keys():
                            curTileMap[pip] = {}
                            curTileMap_No_Mask[pip] = {}
                        curTileMap[pip][encodeDict[curBitOffset +
                                                   tempOffset]] = curChar
                        curTileMap_No_Mask[pip][curBitOffset +
                                                tempOffset] = curChar
                        tempOffset += 1
                curBitOffset += controlWidth
            # And now we add empty config bit mappings for immutable connections (i.e. wires), as nextpnr sees these the same as normal pips
            for wire in curTile.wires:
                for count in range(int(wire["wire-count"])):
                    wireName = ".".join(
                        (wire["source"] + str(count), wire["destination"] + str(count)))
                    # Tile connection wires are seen as pips by nextpnr for ease of use, so this makes sure those pips still have corresponding keys
                    curTileMap[wireName] = {}
                    curTileMap_No_Mask[wireName] = {}
            for wire in curTile.atomicWires:
                wireName = ".".join((wire["source"], wire["destination"]))
                curTileMap[wireName] = {}
                curTileMap_No_Mask[wireName] = {}

            specData["TileSpecs"][curTile.genTileLoc()] = curTileMap
            specData["TileSpecs_No_Mask"][curTile.genTileLoc()
                                          ] = curTileMap_No_Mask

    return specData

#####################################################################################
# Main
#####################################################################################


def CheckExt(choices):
    class Act(argparse.Action):
        def __call__(self, parser, namespace, fname, option_string=None):
            try:
                ext = os.path.splitext(fname)[1][1:]
                if ext not in choices:
                    option_string = '({})'.format(
                        option_string) if option_string else ''
                    parser.error("file doesn't end with one of {}{}".format(
                        choices, option_string))
                else:
                    setattr(namespace, self.dest, fname)
            except:
                for e in fname:
                    ext = os.path.splitext(e)[1][1:]
                    if ext not in choices:
                        option_string = '({})'.format(
                            option_string) if option_string else ''
                        parser.error("file doesn't end with one of {}{}".format(
                            choices, option_string))
                    else:
                        setattr(namespace, self.dest, fname)
    return Act


steps = """
Steps to use this script to produce an FPGA fabric:
    1) create/modify a fabric description (see fabric.csv as an example)

    2) create BEL primitives as VHDL code. 
       Use std_logic (not std_logic_vector) ports
       Follow the example in clb_slice_4xLUT4.vhdl
       Only one entity allowed in the file!
       If you use further components, they go into extra files.
       The file name and the entity should match.
       Ensure the top-level BEL VHDL-file is in your fabric description.

    3) run the script with the -GenTileSwitchMatrixCSV switch
       This will eventually overwrite all old switch matrix csv-files!!!

    4) Edit the switch matrix adjacency (the switch matrix csv-files). 

    5) run the script with the -GenTileSwitchMatrixVHDL switch
       This will generate switch matrix VHDL files

    6) run the script with the -GenTileHDL switch
       This will generate all tile VHDL files

    Note that the only manual VHDL code is implemented in 2) the rest is autogenerated!
"""

parser = argparse.ArgumentParser(description=steps)

parser.add_argument('-f', "--fabric_csv",
                    default="fabric.csv",
                    action=CheckExt({'csv'}),
                    help="Specifiy Fabric CSV file, if not specified will use the fabric.csv in the current directory")

parser.add_argument('-s', "--src",
                    default=".",
                    dest="src_dir",
                    help="Specify the source directory of the fabric design")

parser.add_argument('-o', "--out",
                    dest="out_dir",
                    help="Specify the output directory of the files. If not set will be default to be the same as source directory. This option do not affect -CSV2list and -AddList2CSV output directory")

parser.add_argument('-GenTileSwitchMatrixCSV',
                    default=False,
                    action='store_true',
                    help='generate initial switch matrix template (has to be bootstrapped first)')

parser.add_argument('-GenTileSwitchMatrixVHDL',
                    default=False,
                    action='store_true',
                    help='generate initial switch matrix VHDL code')

parser.add_argument('-GenTileSwitchMatrixVerilog',
                    default=False,
                    action='store_true',
                    help='generate all tile VHDL descriptions')

parser.add_argument('-GenTileConfigMemVHDL',
                    default=False,
                    action='store_true')

parser.add_argument('-GenTileConfigMemVerilog',
                    default=False,
                    action='store_true')

parser.add_argument('-GenTileHDL',
                    default=False,
                    action='store_true')

parser.add_argument('-GenTileVerilog',
                    default=False,
                    action='store_true')

parser.add_argument('-GenFabricVHDL',
                    default=False,
                    action='store_true')

parser.add_argument('-GenFabricVerilog',
                    default=False,
                    action='store_true')

parser.add_argument('-run_all',
                    default=False,
                    action='store_true',
                    help="run -GenTileSwitchMatrixCSV, -GenTileSwitchMatrixVHDL, -GenTileVHDL in one go")

parser.add_argument('-CSV2list',
                    nargs=2,
                    metavar=('in.csv', 'out.list'),
                    action=CheckExt({'csv', 'list'}),
                    help='translate a switch matrix adjacency matrix into a list (beg_port,end_port)')

parser.add_argument('-AddList2CSV',
                    nargs=2,
                    metavar=('in.list', 'out.csv'),
                    action=CheckExt({'csv', 'list'}),
                    help='adds connctions from a list (beg_port,end_port) to a switch matrix adjacency matrix')

parser.add_argument('-PrintCSV_FileInfo',
                    action=CheckExt({'csv'}),
                    help='prints input and oputput ports in csv switch matrix files')

parser.add_argument('-GenNextpnrModel',
                    default=False,
                    action='store_true')

parser.add_argument('-GenNextpnrModel_pair',
                    default=False,
                    action='store_true')

parser.add_argument('-GenVPRModel',
                    action=CheckExt({'xml'}),
                    metavar=('custom_info.xml'))

parser.add_argument('-debug', default=False,
                    action='store_true', help='debug mode')

parser.add_argument('-GenBitstreamSpec',
                    metavar=("meta_data.txt"),
                    help='generates a bitstream spec for fasm parsing')


args = parser.parse_args()

src_dir = args.src_dir
if args.out_dir:
    out_dir = args.out_dir
else:
    out_dir = src_dir

# read fabric description as a csv file (Excel uses tabs '\t' instead of ',')
print('### Read Fabric csv file ###')
try:
    FabricFile = [i.strip('\n').split(',') for i in open(args.fabric_csv)]
    # filter = 'Fabric' is default to get the definition between 'FabricBegin' and 'FabricEnd'
    fabric = GetFabric(FabricFile)
except IOError:
    print("Could not open fabric.csv file")
    exit(-1)

# the next isn't very elegant, but it works...
# I wanted to store parameters in our fabric csv between a block 'ParametersBegin' and ParametersEnd'
ParametersFromFile = GetFabric(FabricFile, filter='Parameters')
for item in ParametersFromFile:
    # if the first element is the variable name, then overwrite the variable state with the second element, otherwise it would leave the default
    if 'ConfigBitMode' == item[0]:
        ConfigBitMode = item[1]
    elif 'FrameBitsPerRow' == item[0]:
        FrameBitsPerRow = int(item[1])
    elif 'Package' == item[0]:
        Package = int(item[1])
    elif 'MaxFramesPerCol' == item[0]:
        MaxFramesPerCol = int(item[1])
    elif 'GenerateDelayInSwitchMatrix' == item[0]:
        GenerateDelayInSwitchMatrix = int(item[1])
    elif 'MultiplexerStyle' == item[0]:
        MultiplexerStyle = item[1]
    elif 'SuperTileEnable' == item[0]:
        if item[1] == "TRUE":
            SuperTileEnable = True
        elif item[1] == "FALSE":
            SuperTileEnable = False
    else:
        raise ValueError('\nError: unknown parameter "' +
                         item[0]+'" in fabric csv at section ParametersBegin\n')

# from StackOverflow  config.get("set", "var_name")
# ConfigBitMode    frame_based
# config.get("frame_based", "ConfigBitMode")
### config = ConfigParser.ConfigParser()
# config.read("fabric.ini")
### var_a = config.get("myvars", "var_a")
### var_b = config.get("myvars", "var_b")
### var_c = config.get("myvars", "var_c")
print('DEBUG Parameters: ', ConfigBitMode, FrameBitsPerRow)

TileTypes = GetCellTypes(fabric)


# The original plan was to do something super generic where tiles can be arbitrarily defined.
# However, that would have let into a heterogeneous/flat FPGA fabric as each tile may have different sets of wires to route.
# If we say that a wire is defined by/in its source cell then that implies how many wires get routed through adjacent neighbouring tiles.
# To keep things simple, we left this all out and the wiring between tiles is the same (for the first shot)

if args.GenTileSwitchMatrixCSV or args.run_all:
    print('### Generate initial switch matrix template (has to be bootstrapped first)')
    fabric = parseFabricCSV(args.fabric_csv)
    BootstrapSwitchMatrix(fabric)
    # for tile in TileTypes:
    #     print('### generate csv for tile ', tile,
    #           ' # filename:', (str(tile)+'_switch_matrix.csv'))
    #     TileFileHandler = open(str(tile)+'_switch_matrix.csv', 'w')
    #     TileInformation = GetTileFromFile(FabricFile, str(tile))
    #     BootstrapSwitchMatrix(TileInformation, str(
    #         tile), (str(tile)+'_switch_matrix.csv'))
    #     TileFileHandler.close()

if args.GenTileSwitchMatrixVHDL or args.run_all:
    print('### Generate initial switch matrix VHDL code')
    fabric = parseFabricCSV(args.fabric_csv)
    for tile in fabric.tileDic:
        print(
            f'### generate VHDL for tile {tile} # filename: {out_dir}/{str(tile)}_switch_matrix.vhdl)')
        TileFileHandler = open(
            f"{out_dir}/{str(tile)}_switch_matrix.vhdl", 'w+')
        GenTileSwitchMatrixVHDL(
            fabric.tileDic[tile], (f"{src_dir}/{str(tile)}_switch_matrix.csv"), TileFileHandler)
        TileFileHandler.close()

if args.GenTileSwitchMatrixVerilog or args.run_all:
    print('### Generate initial switch matrix Verilog code')
    for tile in TileTypes:
        print(
            f"### generate Verilog for tile {tile} # filename: {out_dir}/{str(tile)}_switch_matrix.v")
        TileFileHandler = open(f"{out_dir}/{str(tile)}_switch_matrix.v", 'w+')
        GenTileSwitchMatrixVerilog(
            tile, (f"{src_dir}/{str(tile)}_switch_matrix.csv"), TileFileHandler)
        TileFileHandler.close()

if args.GenTileConfigMemVHDL or args.run_all:
    print('### Generate all tile HDL descriptions')
    fabric = parseFabricCSV(args.fabric_csv)
    for tile in fabric.tileDic:
        print(
            f"### generate configuration bitstream storage VHDL for tile {tile} # filename: {out_dir}/{str(tile)}_ConfigMem.vhdl")
        TileFileHandler = open(f"{out_dir}/{str(tile)}_ConfigMem.vhdl", 'w+')
        GenerateConfigMemVHDL(
            fabric.tileDic[tile], f"{src_dir}/{str(tile)}_ConfigMem.csv", TileFileHandler)
        TileFileHandler.close()

if args.GenTileConfigMemVerilog or args.run_all:
    for tile in TileTypes:
        print(
            f"### generate configuration bitstream storage Verilog for tile {tile} # filename: {out_dir}/{str(tile)}_ConfigMem.v')")
        # TileDescription = GetTileFromFile(FabricFile,str(tile))
        # TileVHDL_list = GenerateTileVHDL_list(FabricFile,str(tile))
        # I tried various "from StringIO import StringIO" all not working - gave up
        TileFileHandler = open(f"{out_dir}/{str(tile)}_ConfigMem.v", 'w+')
        TileInformation = GetTileFromFile(FabricFile, str(tile))
        GenerateConfigMemVerilog(
            TileInformation, f"{src_dir}/{str(tile)}_ConfigMem", TileFileHandler)
        TileFileHandler.close()

if args.GenTileHDL or args.run_all:
    print('### Generate all tile HDL descriptions')
    for tile in TileTypes:
        print(
            f"### generate VHDL for tile {tile} # filename:', {out_dir}/{str(tile)}_tile.vhdl")
        # TileDescription = GetTileFromFile(FabricFile,str(tile))
        # TileVHDL_list = GenerateTileVHDL_list(FabricFile,str(tile))
        # I tried various "from StringIO import StringIO" all not working - gave up
        TileFileHandler = open(f"{out_dir}/{str(tile)}_tile.vhdl", 'w+')
        TileInformation = GetTileFromFile(FabricFile, str(tile))
        GenerateTileVHDL(TileInformation, str(tile), TileFileHandler)
        TileFileHandler.close()

if args.GenTileVerilog or args.run_all:
    for tile in TileTypes:
        print(
            f"### generate Verilog for tile {tile} # filename: {out_dir}/{str(tile)}_tile.v")
        # TileDescription = GetTileFromFile(FabricFile,str(tile))
        # TileVHDL_list = GenerateTileVHDL_list(FabricFile,str(tile))
        # I tried various "from StringIO import StringIO" all not working - gave up
        TileFileHandler = open(f"{out_dir}/{str(tile)}_tile.v", 'w+')
        TileInformation = GetTileFromFile(FabricFile, str(tile))
        GenerateTileVerilog(TileInformation, str(tile), TileFileHandler)
        TileFileHandler.close()
    if SuperTileEnable:
        SuperTileDict = GetSuperTileFromFile(FabricFile)
        for SuperTile in SuperTileDict:
            if any(item in SuperTileDict[SuperTile][0] for item in TileTypes):
                print(
                    f"### generate Verilog for SuperTile {SuperTile} # filename: {out_dir}/{str(SuperTile)}_tile.v")
                TileFileHandler = open(
                    f"{out_dir}/{str(SuperTile)}_tile.v", 'w+')
                GenerateSuperTileVerilog(
                    SuperTileDict[SuperTile], str(SuperTile), TileFileHandler)
                TileFileHandler.close()

if args.GenFabricVHDL or args.run_all:
    print('### Generate the Fabric VHDL descriptions ')
    FileHandler = open(f'{out_dir}/fabric.vhdl', 'w+')
    GenerateFabricVHDL(FabricFile, FileHandler)
    FileHandler.close()

if args.GenFabricVerilog or args.run_all:
    print('### Generate the Fabric Verilog descriptions')
    FileHandler = open(f'{out_dir}/fabric.v', 'w+')
    fabric_top = GenerateFabricVerilog(FabricFile, FileHandler)
    FileHandler.close()

if args.CSV2list:
    InFileName, OutFileName = args.CSV2list
    CSV2list(InFileName, OutFileName)

if args.AddList2CSV:
    InFileName, OutFileName = args.AddList2CSV
    list2CSV(InFileName, OutFileName)

if args.PrintCSV_FileInfo:
    PrintCSV_FileInfo(args.PrintCSV_FileInfo)

if args.GenNextpnrModel:
    fabricObject = genFabricObject(fabric)
    pipFile = open(f"{out_dir}/pips.txt", "w")
    belFile = open(f"{out_dir}/bel.txt", "w")
    #pairFile = open("npnroutput/wirePairs.csv", "w")
<<<<<<< HEAD
    templateFile = open(f"{out_dir}/template.v", "w")
    constraintFile = open(f"{out_dir}/template.pcf", "w")
=======
    constraintFile = open("npnroutput/template.pcf", "w")
>>>>>>> dde002b3

    npnrModel = genNextpnrModel(fabricObject, False)

    pipFile.write(npnrModel[0])
    belFile.write(npnrModel[1])
<<<<<<< HEAD
    templateFile.write(npnrModel[2])
    constraintFile.write(npnrModel[3])
    # pairFile.write(npnrModel[4])
=======
    constraintFile.write(npnrModel[2])
    #pairFile.write(npnrModel[4])
>>>>>>> dde002b3

    pipFile.close()
    belFile.close()
    constraintFile.close()
<<<<<<< HEAD
    # pairFile.close()
=======

    with open("npnroutput/template.v", "w") as templateFile:
        templateFile.write(genVerilogTemplate(fabricObject))


    #pairFile.close()
>>>>>>> dde002b3

if args.GenNextpnrModel_pair:
    fabricObject = genFabricObject(fabric)
<<<<<<< HEAD
    pipFile = open(f"{out_dir}/pips.txt", "w")
    belFile = open(f"{out_dir}/bel.txt", "w")
    pairFile = open(f"{out_dir}/wirePairs.csv", "w")
    templateFile = open(f"{out_dir}/template.v", "w")
    constraintFile = open(f"{out_dir}/template.pcf", "w")
=======
    pipFile = open("npnroutput/pips.txt","w")
    belFile = open("npnroutput/bel.txt", "w")
    pairFile = open("npnroutput/wirePairs.csv", "w")
    constraintFile = open("npnroutput/template.pcf", "w")
>>>>>>> dde002b3

    npnrModel = genNextpnrModel(fabricObject)

    pipFile.write(npnrModel[0])
    belFile.write(npnrModel[1])
    constraintFile.write(npnrModel[2])
    pairFile.write(npnrModel[3])

    pipFile.close()
    belFile.close()
    constraintFile.close()
    pairFile.close()

<<<<<<< HEAD
if args.GenVPRModel:
    customXmlFilename = args.GenVPRModel
    fabricObject = genFabricObject(fabric)
    archFile = open(f"{out_dir}/architecture.xml", "w")
    rrFile = open(f"{out_dir}/routing_resources.xml", "w")
=======
    with open("npnroutput/template.v", "w") as templateFile:
        templateFile.write(genVerilogTemplate(fabricObject))
 

if ('-GenVPRModel'.lower() in processedArguments):
    argIndex = processedArguments.index('-GenVPRModel'.lower())
    if len(processedArguments) <= argIndex + 1:
        raise ValueError('\nError: -GenVPRModel expects a custom XML file name but not enough arguments were provided.\n')
    elif (flagRE.match(caseProcessedArguments[argIndex + 1])):
        raise ValueError(f'\nError: -GenVPRModel expects a custom XML file name but instead found a flag: {caseProcessedArguments[argIndex + 1]}.\n')        

    customXmlFilename = caseProcessedArguments[argIndex + 1]

    fabricObject = genFabricObject(fabric)
>>>>>>> dde002b3

    archFile = open("vproutput/architecture.xml","w")
    archXML = genVPRModelXML(fabricObject, customXmlFilename, False)
    archFile.write(archXML)
    archFile.close()

    rrFile = open("vproutput/routing_resources.xml","w")
    rrGraphXML = genVPRModelRRGraph(fabricObject, False)
    rrFile.write(rrGraphXML)
    rrFile.close()

<<<<<<< HEAD
    if args.debug:
=======
    with open("vproutput/template.v", "w") as templateFile:
        templateFile.write(genVerilogTemplate(fabricObject))

    with open("vproutput/fab_constraints.xml", "w") as constraintFile:
        constraintFile.write(genVPRModelConstraints(fabricObject))

    if ('-debug'.lower() in str(sys.argv).lower()) : 
>>>>>>> dde002b3
        print(archXML)
        print(rrGraphXML)


if args.GenBitstreamSpec:
    OutFileName = args.GenBitstreamSpec
    fabricObject = genFabricObject(fabric)
    bitstreamSpecFile = open(OutFileName, "wb")
    specObject = genBitstreamSpec(fabricObject)
    pickle.dump(specObject, bitstreamSpecFile)
    bitstreamSpecFile.close()
    w = csv.writer(open(OutFileName.replace("txt", "csv"), "w"))
    for key1 in specObject["TileSpecs"]:
        w.writerow([key1])
        for key2, val in specObject["TileSpecs"][key1].items():
            w.writerow([key2, val])

CLB = GetTileFromFile(FabricFile, 'CLB')<|MERGE_RESOLUTION|>--- conflicted
+++ resolved
@@ -4960,51 +4960,12 @@
                 #    cType = "IOBUF"
                 else:
                     cType = bel
-<<<<<<< HEAD
-                belsStr += ",".join((tileLoc, ",".join(tile.genTileLoc(True)),
-                                    let, cType, ",".join(nports))) + "\n"
-                # Add template - this just adds to a file to instantiate all IO as a primitive:
-                if bel == "IO_1_bidirectional_frame_config_pass":
-                    templateStr += f"wire "
-                    for i, port in enumerate(nports):
-                        templateStr += f"Tile_{tileLoc}_{port}"
-                        if i < len(nports) - 1:
-                            templateStr += ", "
-                        else:
-                            templateStr += ";\n"
-=======
                 belsStr += ",".join((tileLoc, ",".join(tile.genTileLoc(True)), let, cType, ",".join(nports))) + "\n"
                 #Add constraints to fix pin location (based on template generated in genVerilogTemplate)
                 if bel == "IO_1_bidirectional_frame_config_pass" or "InPass4_frame_config" or "OutPass4_frame_config":
->>>>>>> dde002b3
                     belName = f"Tile_{tileLoc}_{let}"
                     constraintStr += f"set_io {belName} {tileLoc}.{let}\n"
-<<<<<<< HEAD
-                if bel == "InPass4_frame_config":
-                    templateStr += f"wire "
-                    for i, port in enumerate(nports):
-                        templateStr += f"Tile_{tileLoc}_{port}"
-                        if i < len(nports) - 1:
-                            templateStr += ", "
-                        else:
-                            templateStr += ";\n"
-                    belName = f"Tile_{tileLoc}_{let}"
-                    templateStr += f"(* keep *) InPass4_frame_config {belName} (.O0(Tile_{tileLoc}_{prefix}O0), .O1(Tile_{tileLoc}_{prefix}O1), .O2(Tile_{tileLoc}_{prefix}O2), .O3(Tile_{tileLoc}_{prefix}O3));\n\n"
-                    constraintStr += f"set_io {belName} {tileLoc}.{let}\n"
-                if bel == "OutPass4_frame_config":
-                    templateStr += f"wire "
-                    for i, port in enumerate(nports):
-                        templateStr += f"Tile_{tileLoc}_{port}"
-                        if i < len(nports) - 1:
-                            templateStr += ", "
-                        else:
-                            templateStr += ";\n"
-                    belName = f"Tile_{tileLoc}_{let}"
-                    templateStr += f"(* keep *) OutPass4_frame_config {belName} (.I0(Tile_{tileLoc}_{prefix}I0), .I1(Tile_{tileLoc}_{prefix}I1), .I2(Tile_{tileLoc}_{prefix}I2), .I3(Tile_{tileLoc}_{prefix}I3));\n\n"
-                    constraintStr += f"set_io {belName} {tileLoc}.{let}\n"
-=======
             
->>>>>>> dde002b3
             if generatePairs:
                 # Generate wire beginning to wire beginning pairs for timing analysis
                 print("Generating pairs for: " + tile.genTileLoc())
@@ -5204,14 +5165,7 @@
                     elif bel == "OutPass4_frame_config":
                         for i in range(4):
                             for inPip in tile.pipMuxes_MapSinkToSources[prefix + "I" + str(i)]:
-<<<<<<< HEAD
-                                pairStr += tileLoc + "." + \
-                                    addBrackets(inPip, tile) + "," + \
-                                    tileLoc + "." + prefix + f"I{i}" + "\n"
-    templateStr += "endmodule"
-=======
                                 pairStr += tileLoc + "." + addBrackets(inPip, tile)  + "," + tileLoc + "." + prefix + f"I{i}" + "\n"                        
->>>>>>> dde002b3
     if generatePairs:
         return (pipsStr, belsStr, constraintStr, pairStr)
     else:
@@ -5223,9 +5177,6 @@
     templateStr += '// This is because VPR auto-generates names for primitives with no outputs, and we assume OutPass BELs\n'
     templateStr += '// are the first BELs to be auto-named in our constraints file.\n\n'
 
-<<<<<<< HEAD
-# Clock coordinates - these are relative to the fabric.csv fabric, and ignore the padding
-=======
 
     templateStr += "module template ();\n"
     for line in archObject.tiles:
@@ -5271,7 +5222,6 @@
     return templateStr
 
 #Clock coordinates - these are relative to the fabric.csv fabric, and ignore the padding
->>>>>>> dde002b3
 clockX = 0
 clockY = 0
 
@@ -6871,54 +6821,34 @@
     pipFile = open(f"{out_dir}/pips.txt", "w")
     belFile = open(f"{out_dir}/bel.txt", "w")
     #pairFile = open("npnroutput/wirePairs.csv", "w")
-<<<<<<< HEAD
     templateFile = open(f"{out_dir}/template.v", "w")
     constraintFile = open(f"{out_dir}/template.pcf", "w")
-=======
-    constraintFile = open("npnroutput/template.pcf", "w")
->>>>>>> dde002b3
 
     npnrModel = genNextpnrModel(fabricObject, False)
 
     pipFile.write(npnrModel[0])
     belFile.write(npnrModel[1])
-<<<<<<< HEAD
     templateFile.write(npnrModel[2])
     constraintFile.write(npnrModel[3])
     # pairFile.write(npnrModel[4])
-=======
-    constraintFile.write(npnrModel[2])
-    #pairFile.write(npnrModel[4])
->>>>>>> dde002b3
 
     pipFile.close()
     belFile.close()
     constraintFile.close()
-<<<<<<< HEAD
-    # pairFile.close()
-=======
 
     with open("npnroutput/template.v", "w") as templateFile:
         templateFile.write(genVerilogTemplate(fabricObject))
 
 
     #pairFile.close()
->>>>>>> dde002b3
 
 if args.GenNextpnrModel_pair:
     fabricObject = genFabricObject(fabric)
-<<<<<<< HEAD
     pipFile = open(f"{out_dir}/pips.txt", "w")
     belFile = open(f"{out_dir}/bel.txt", "w")
     pairFile = open(f"{out_dir}/wirePairs.csv", "w")
     templateFile = open(f"{out_dir}/template.v", "w")
     constraintFile = open(f"{out_dir}/template.pcf", "w")
-=======
-    pipFile = open("npnroutput/pips.txt","w")
-    belFile = open("npnroutput/bel.txt", "w")
-    pairFile = open("npnroutput/wirePairs.csv", "w")
-    constraintFile = open("npnroutput/template.pcf", "w")
->>>>>>> dde002b3
 
     npnrModel = genNextpnrModel(fabricObject)
 
@@ -6932,28 +6862,11 @@
     constraintFile.close()
     pairFile.close()
 
-<<<<<<< HEAD
 if args.GenVPRModel:
     customXmlFilename = args.GenVPRModel
     fabricObject = genFabricObject(fabric)
     archFile = open(f"{out_dir}/architecture.xml", "w")
     rrFile = open(f"{out_dir}/routing_resources.xml", "w")
-=======
-    with open("npnroutput/template.v", "w") as templateFile:
-        templateFile.write(genVerilogTemplate(fabricObject))
- 
-
-if ('-GenVPRModel'.lower() in processedArguments):
-    argIndex = processedArguments.index('-GenVPRModel'.lower())
-    if len(processedArguments) <= argIndex + 1:
-        raise ValueError('\nError: -GenVPRModel expects a custom XML file name but not enough arguments were provided.\n')
-    elif (flagRE.match(caseProcessedArguments[argIndex + 1])):
-        raise ValueError(f'\nError: -GenVPRModel expects a custom XML file name but instead found a flag: {caseProcessedArguments[argIndex + 1]}.\n')        
-
-    customXmlFilename = caseProcessedArguments[argIndex + 1]
-
-    fabricObject = genFabricObject(fabric)
->>>>>>> dde002b3
 
     archFile = open("vproutput/architecture.xml","w")
     archXML = genVPRModelXML(fabricObject, customXmlFilename, False)
@@ -6965,17 +6878,12 @@
     rrFile.write(rrGraphXML)
     rrFile.close()
 
-<<<<<<< HEAD
     if args.debug:
-=======
-    with open("vproutput/template.v", "w") as templateFile:
-        templateFile.write(genVerilogTemplate(fabricObject))
-
-    with open("vproutput/fab_constraints.xml", "w") as constraintFile:
-        constraintFile.write(genVPRModelConstraints(fabricObject))
-
-    if ('-debug'.lower() in str(sys.argv).lower()) : 
->>>>>>> dde002b3
+        with open("vproutput/template.v", "w") as templateFile:
+            templateFile.write(genVerilogTemplate(fabricObject))
+
+        with open("vproutput/fab_constraints.xml", "w") as constraintFile:
+            constraintFile.write(genVPRModelConstraints(fabricObject))
         print(archXML)
         print(rrGraphXML)
 
