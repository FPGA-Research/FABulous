--- conflicted
+++ resolved
@@ -1907,7 +1907,7 @@
                     cTile.matrixFileName = csvLoc
                     try:
                         csvFile = RemoveComments(
-                            [i.strip('\n').split(',') for i in open(f"{src_dir}/{csvLoc}")])
+                            [i.strip('\n').split(',') for i in open(csvLoc)])
                         cTile.pips = findPipList(csvFile)
 
                         cTile.pipMuxes_MapSourceToSinks = findPipList(
@@ -2014,7 +2014,7 @@
                                 if i < int(wire["wire-count"]):
                                     cascaded_i = i + \
                                         int(wire["wire-count"]) * \
-                                        (abs(int(wire["xoffset"]))-1)
+                                            (abs(int(wire["xoffset"]))-1)
                                 else:
                                     cascaded_i = i - int(wire["wire-count"])
                                     tempAtomicWires.append({"direction": "JUMP", "source": wire["destination"] + str(
@@ -2030,7 +2030,7 @@
                                 if i < int(wire["wire-count"]):
                                     cascaded_i = i + \
                                         int(wire["wire-count"]) * \
-                                        (abs(int(wire["xoffset"]))-1)
+                                            (abs(int(wire["xoffset"]))-1)
                                 else:
                                     cascaded_i = i - int(wire["wire-count"])
                                     tempAtomicWires.append({"direction": "JUMP", "source": wire["destination"] + str(
@@ -2047,7 +2047,7 @@
                                 if i < int(wire["wire-count"]):
                                     cascaded_i = i + \
                                         int(wire["wire-count"]) * \
-                                        (abs(int(wire["yoffset"]))-1)
+                                            (abs(int(wire["yoffset"]))-1)
                                 else:
                                     cascaded_i = i - int(wire["wire-count"])
                                     tempAtomicWires.append({"direction": "JUMP", "source": wire["destination"] + str(
@@ -2063,7 +2063,7 @@
                                 if i < int(wire["wire-count"]):
                                     cascaded_i = i + \
                                         int(wire["wire-count"]) * \
-                                        (abs(int(wire["yoffset"]))-1)
+                                            (abs(int(wire["yoffset"]))-1)
                                 else:
                                     cascaded_i = i - int(wire["wire-count"])
                                     tempAtomicWires.append({"direction": "JUMP", "source": wire["destination"] + str(
@@ -2179,16 +2179,10 @@
                 #    cType = "IOBUF"
                 else:
                     cType = bel
-<<<<<<< HEAD
                 belsStr += ",".join((tileLoc, ",".join(tile.genTileLoc(True)),
                                     let, cType, ",".join(nports))) + "\n"
                 # Add constraints to fix pin location (based on template generated in genVerilogTemplate)
                 if bel == "IO_1_bidirectional_frame_config_pass" or "InPass4_frame_config" or "OutPass4_frame_config":
-=======
-                belsStr += ",".join((tileLoc, ",".join(tile.genTileLoc(True)), let, cType, ",".join(nports))) + "\n"
-                #Add constraints to fix pin location (based on template generated in genVerilogTemplate)
-                if bel in ["IO_1_bidirectional_frame_config_pass", "InPass4_frame_config", "OutPass4_frame_config"]:
->>>>>>> 4fe503fe
                     belName = f"Tile_{tileLoc}_{let}"
                     constraintStr += f"set_io {belName} {tileLoc}.{let}\n"
 
@@ -2267,133 +2261,140 @@
                         for i in range(4):
                             pairStr += tileLoc + "." + prefix + \
                                 f"D[{i}]," + tileLoc + "." + \
-                                addBrackets(outPip, tile) + "\n"
+                                    addBrackets(outPip, tile) + "\n"
                         for outPip in tile.pipMuxes_MapSourceToSinks[prefix + "O"]:
                             for i in range(4):
                                 pairStr += tileLoc + "." + prefix + \
                                     f"I[{i}]," + tileLoc + "." + \
-                                    addBrackets(outPip, tile) + "\n"
+                                        addBrackets(outPip, tile) + "\n"
                                 pairStr += tileLoc + "." + prefix + \
                                     f"Q[{i}]," + tileLoc + "." + \
-                                    addBrackets(outPip, tile) + "\n"
+                                        addBrackets(outPip, tile) + "\n"
                     elif bel == "MUX8LUT_frame_config":
                         for outPip in tile.pipMuxes_MapSourceToSinks["M_AB"]:
-                            pairStr += tileLoc + ".A," + tileLoc + \
-                                "." + addBrackets(outPip, tile) + "\n"
-                            pairStr += tileLoc + ".B," + tileLoc + \
-                                "." + addBrackets(outPip, tile) + "\n"
-                            pairStr += tileLoc + ".S0," + tileLoc + \
-                                "." + addBrackets(outPip, tile) + "\n"
+                                pairStr += tileLoc + ".A," + tileLoc + \
+                                    "." + addBrackets(outPip, tile) + "\n"
+                                pairStr += tileLoc + ".B," + tileLoc + \
+                                    "." + addBrackets(outPip, tile) + "\n"
+                                pairStr += tileLoc + ".S0," + tileLoc + \
+                                    "." + addBrackets(outPip, tile) + "\n"
                         for outPip in tile.pipMuxes_MapSourceToSinks["M_AD"]:
-                            pairStr += tileLoc + ".A," + tileLoc + \
-                                "." + addBrackets(outPip, tile) + "\n"
-                            pairStr += tileLoc + ".B," + tileLoc + \
-                                "." + addBrackets(outPip, tile) + "\n"
-                            pairStr += tileLoc + ".C," + tileLoc + \
-                                "." + addBrackets(outPip, tile) + "\n"
-                            pairStr += tileLoc + ".D," + tileLoc + \
-                                "." + addBrackets(outPip, tile) + "\n"
-                            pairStr += tileLoc + ".S0," + tileLoc + \
-                                "." + addBrackets(outPip, tile) + "\n"
-                            pairStr += tileLoc + ".S1," + tileLoc + \
-                                "." + addBrackets(outPip, tile) + "\n"
+                                pairStr += tileLoc + ".A," + tileLoc + \
+                                    "." + addBrackets(outPip, tile) + "\n"
+                                pairStr += tileLoc + ".B," + tileLoc + \
+                                    "." + addBrackets(outPip, tile) + "\n"
+                                pairStr += tileLoc + ".C," + tileLoc + \
+                                    "." + addBrackets(outPip, tile) + "\n"
+                                pairStr += tileLoc + ".D," + tileLoc + \
+                                    "." + addBrackets(outPip, tile) + "\n"
+                                pairStr += tileLoc + ".S0," + tileLoc + \
+                                    "." + addBrackets(outPip, tile) + "\n"
+                                pairStr += tileLoc + ".S1," + tileLoc + \
+                                    "." + addBrackets(outPip, tile) + "\n"
                         for outPip in tile.pipMuxes_MapSourceToSinks["M_AH"]:
-                            pairStr += tileLoc + ".A," + tileLoc + \
-                                "." + addBrackets(outPip, tile) + "\n"
-                            pairStr += tileLoc + ".B," + tileLoc + \
-                                "." + addBrackets(outPip, tile) + "\n"
-                            pairStr += tileLoc + ".C," + tileLoc + \
-                                "." + addBrackets(outPip, tile) + "\n"
-                            pairStr += tileLoc + ".D," + tileLoc + \
-                                "." + addBrackets(outPip, tile) + "\n"
-                            pairStr += tileLoc + ".E," + tileLoc + \
-                                "." + addBrackets(outPip, tile) + "\n"
-                            pairStr += tileLoc + ".F," + tileLoc + \
-                                "." + addBrackets(outPip, tile) + "\n"
-                            pairStr += tileLoc + ".G," + tileLoc + \
-                                "." + addBrackets(outPip, tile) + "\n"
-                            pairStr += tileLoc + ".H," + tileLoc + \
-                                "." + addBrackets(outPip, tile) + "\n"
-                            pairStr += tileLoc + ".S0," + tileLoc + \
-                                "." + addBrackets(outPip, tile) + "\n"
-                            pairStr += tileLoc + ".S1," + tileLoc + \
-                                "." + addBrackets(outPip, tile) + "\n"
-                            pairStr += tileLoc + ".S2," + tileLoc + \
-                                "." + addBrackets(outPip, tile) + "\n"
-                            pairStr += tileLoc + ".S3," + tileLoc + \
-                                "." + addBrackets(outPip, tile) + "\n"
+                                pairStr += tileLoc + ".A," + tileLoc + \
+                                    "." + addBrackets(outPip, tile) + "\n"
+                                pairStr += tileLoc + ".B," + tileLoc + \
+                                    "." + addBrackets(outPip, tile) + "\n"
+                                pairStr += tileLoc + ".C," + tileLoc + \
+                                    "." + addBrackets(outPip, tile) + "\n"
+                                pairStr += tileLoc + ".D," + tileLoc + \
+                                    "." + addBrackets(outPip, tile) + "\n"
+                                pairStr += tileLoc + ".E," + tileLoc + \
+                                    "." + addBrackets(outPip, tile) + "\n"
+                                pairStr += tileLoc + ".F," + tileLoc + \
+                                    "." + addBrackets(outPip, tile) + "\n"
+                                pairStr += tileLoc + ".G," + tileLoc + \
+                                    "." + addBrackets(outPip, tile) + "\n"
+                                pairStr += tileLoc + ".H," + tileLoc + \
+                                    "." + addBrackets(outPip, tile) + "\n"
+                                pairStr += tileLoc + ".S0," + tileLoc + \
+                                    "." + addBrackets(outPip, tile) + "\n"
+                                pairStr += tileLoc + ".S1," + tileLoc + \
+                                    "." + addBrackets(outPip, tile) + "\n"
+                                pairStr += tileLoc + ".S2," + tileLoc + \
+                                    "." + addBrackets(outPip, tile) + "\n"
+                                pairStr += tileLoc + ".S3," + tileLoc + \
+                                    "." + addBrackets(outPip, tile) + "\n"
                         for outPip in tile.pipMuxes_MapSourceToSinks["M_EF"]:
-                            pairStr += tileLoc + ".E," + tileLoc + \
-                                "." + addBrackets(outPip, tile) + "\n"
-                            pairStr += tileLoc + ".F," + tileLoc + \
-                                "." + addBrackets(outPip, tile) + "\n"
-                            pairStr += tileLoc + ".S0," + tileLoc + \
-                                "." + addBrackets(outPip, tile) + "\n"
-                            pairStr += tileLoc + ".S2," + tileLoc + \
-                                "." + addBrackets(outPip, tile) + "\n"
+                                pairStr += tileLoc + ".E," + tileLoc + \
+                                    "." + addBrackets(outPip, tile) + "\n"
+                                pairStr += tileLoc + ".F," + tileLoc + \
+                                    "." + addBrackets(outPip, tile) + "\n"
+                                pairStr += tileLoc + ".S0," + tileLoc + \
+                                    "." + addBrackets(outPip, tile) + "\n"
+                                pairStr += tileLoc + ".S2," + tileLoc + \
+                                    "." + addBrackets(outPip, tile) + "\n"
                     elif bel == "MULADD":
                         for i in range(20):
                             for outPip in tile.pipMuxes_MapSourceToSinks[f"Q{i}"]:
                                 for i in range(8):
                                     pairStr += tileLoc + \
                                         f".A[{i}]," + tileLoc + "." + \
-                                        addBrackets(outPip, tile) + "\n"
+                                            addBrackets(outPip, tile) + "\n"
                                 for i in range(8):
                                     pairStr += tileLoc + \
                                         f".B[{i}]," + tileLoc + "." + \
-                                        addBrackets(outPip, tile) + "\n"
+                                            addBrackets(outPip, tile) + "\n"
                                 for i in range(20):
                                     pairStr += tileLoc + \
                                         f".C[{i}]," + tileLoc + "." + \
-                                        addBrackets(outPip, tile) + "\n"
+                                            addBrackets(outPip, tile) + "\n"
                     elif bel == "RegFile_32x4":
                         for i in range(4):
                             for outPip in tile.pipMuxes_MapSourceToSinks[f"AD{i}"]:
-                                pairStr += tileLoc + ".W_en," + tileLoc + \
-                                    "." + addBrackets(outPip, tile) + "\n"
-                                for j in range(4):
-                                    pairStr += tileLoc + \
-                                        f".D[{j}]," + tileLoc + "." + \
-                                        addBrackets(outPip, tile) + "\n"
-                                    pairStr += tileLoc + \
-                                        f".W_ADR[{j}]," + tileLoc + "." + \
-                                        addBrackets(outPip, tile) + "\n"
-                                    pairStr += tileLoc + \
-                                        f".A_ADR[{j}]," + tileLoc + "." + \
-                                        addBrackets(outPip, tile) + "\n"
+                                    pairStr += tileLoc + ".W_en," + tileLoc + \
+                                        "." + addBrackets(outPip, tile) + "\n"
+                                    for j in range(4):
+                                        pairStr += tileLoc + \
+                                            f".D[{j}]," + tileLoc + "." + \
+                                                addBrackets(
+                                                    outPip, tile) + "\n"
+                                        pairStr += tileLoc + \
+                                            f".W_ADR[{j}]," + tileLoc + "." + \
+                                                addBrackets(
+                                                    outPip, tile) + "\n"
+                                        pairStr += tileLoc + \
+                                            f".A_ADR[{j}]," + tileLoc + "." + \
+                                                addBrackets(
+                                                    outPip, tile) + "\n"
                             for outPip in tile.pipMuxes_MapSourceToSinks[f"BD{i}"]:
-                                pairStr += tileLoc + ".W_en," + tileLoc + \
-                                    "." + addBrackets(outPip, tile) + "\n"
-                                for j in range(4):
-                                    pairStr += tileLoc + \
-                                        f".D[{j}]," + tileLoc + "." + \
-                                        addBrackets(outPip, tile) + "\n"
-                                    pairStr += tileLoc + \
-                                        f".W_ADR[{j}]," + tileLoc + "." + \
-                                        addBrackets(outPip, tile) + "\n"
-                                    pairStr += tileLoc + \
-                                        f".B_ADR[{j}]," + tileLoc + "." + \
-                                        addBrackets(outPip, tile) + "\n"
+                                    pairStr += tileLoc + ".W_en," + tileLoc + \
+                                        "." + addBrackets(outPip, tile) + "\n"
+                                    for j in range(4):
+                                        pairStr += tileLoc + \
+                                            f".D[{j}]," + tileLoc + "." + \
+                                                addBrackets(
+                                                    outPip, tile) + "\n"
+                                        pairStr += tileLoc + \
+                                            f".W_ADR[{j}]," + tileLoc + "." + \
+                                                addBrackets(
+                                                    outPip, tile) + "\n"
+                                        pairStr += tileLoc + \
+                                            f".B_ADR[{j}]," + tileLoc + "." + \
+                                                addBrackets(
+                                                    outPip, tile) + "\n"
                     elif bel == "IO_1_bidirectional_frame_config_pass":
                         # inPorts go into the fabric, outPorts go out
                         for inPort in ("O", "Q"):
                             for outPip in tile.pipMuxes_MapSourceToSinks[prefix + inPort]:
                                 pairStr += tileLoc + "." + prefix + inPort + "," + \
                                     tileLoc + "." + \
-                                    addBrackets(outPip, tile) + "\n"
+                                        addBrackets(outPip, tile) + "\n"
                         # Outputs are covered by the wire code, as pips will link to them
                     elif bel == "InPass4_frame_config":
                         for i in range(4):
                             for outPip in tile.pipMuxes_MapSourceToSinks[prefix + "O" + str(i)]:
                                 pairStr += tileLoc + "." + prefix + \
                                     f"O{i}" + "," + tileLoc + "." + \
-                                    addBrackets(outPip, tile) + "\n"
+                                        addBrackets(outPip, tile) + "\n"
                     elif bel == "OutPass4_frame_config":
                         for i in range(4):
                             for inPip in tile.pipMuxes_MapSinkToSources[prefix + "I" + str(i)]:
                                 pairStr += tileLoc + "." + \
                                     addBrackets(inPip, tile) + "," + \
-                                    tileLoc + "." + prefix + f"I{i}" + "\n"
+                                                tileLoc + "." + prefix + \
+                                                    f"I{i}" + "\n"
     if generatePairs:
         return (pipsStr, belsStr, constraintStr, pairStr)
     else:
@@ -2481,6 +2482,7 @@
                 f"Error: Unknown tag in custom XML file: {bel_info.tag}")
 
         bel_name = bel_info.attrib['name']
+
         # Check only one of each tag is present
 
         if len(bel_info.findall('bel_pb')) > 1:
@@ -2577,7 +2579,6 @@
 
         # Create second layer (leaf) blocks for each bel
         for bel in cTile.belsWithIO:
-            bel[0] = bel[0].split('/')[-1]  # Remove the path from the name
             # Add the inputs and outputs of this BEL to the top level tile inputs/outputs list
             tileInputs.extend(bel[2])
             tileOutputs.extend(bel[3])
@@ -2873,7 +2874,7 @@
 {clockTileStr}
 {tilesString}
  </tiles>
- 
+
  <models>
   <model name="Global_Clock">
    <output_ports>
@@ -3492,32 +3493,32 @@
 
 
 def genBitstreamSpec(archObject: Fabric):
-    specData = {"TileMap": {}, "TileSpecs": {}, "TileSpecs_No_Mask": {}, "FrameMap": {}, "FrameMapEncode": {
-    }, "ArchSpecs": {"MaxFramesPerCol": MaxFramesPerCol, "FrameBitsPerRow": FrameBitsPerRow}}
-    BelMap = {}
-    for line in archObject.tiles:
-        for tile in line:
-            specData["TileMap"][tile.genTileLoc()] = tile.tileType
-
-    # Generate mapping dicts for bel types:
-    # The format here is that each BEL has a dictionary that maps a fasm feature to another dictionary that maps bits to their values
-    # The lines generating the BEL maps do it slightly differently, just notating bits that should go high - this is translated further down
-    # We do not worry about bitmasking here - that's handled in the generation
-
-    # LUT4:
-
-    LUTmap = {}
-    # Futureproofing as there are two ways that INIT[0] may be referred to (FASM parser will use INIT to refer to INIT[0])
-    LUTmap["INIT"] = 0
-    for i in range(16):
-        LUTmap["INIT[" + str(i) + "]"] = i
-    LUTmap["FF"] = 16
-    LUTmap["IOmux"] = 17
-    LUTmap["SET_NORESET"] = 18
-
-    BelMap["LUT4c_frame_config"] = LUTmap
-
-    # MUX8
+	specData = {"TileMap": {}, "TileSpecs": {}, "TileSpecs_No_Mask": {}, "FrameMap": {}, "FrameMapEncode": {
+	    }, "ArchSpecs": {"MaxFramesPerCol": MaxFramesPerCol, "FrameBitsPerRow": FrameBitsPerRow}}
+	BelMap = {}
+	for line in archObject.tiles:
+		for tile in line:
+			specData["TileMap"][tile.genTileLoc()] = tile.tileType
+
+	# Generate mapping dicts for bel types:
+	# The format here is that each BEL has a dictionary that maps a fasm feature to another dictionary that maps bits to their values
+	# The lines generating the BEL maps do it slightly differently, just notating bits that should go high - this is translated further down
+	# We do not worry about bitmasking here - that's handled in the generation
+
+	# LUT4:
+
+	LUTmap = {}
+	# Futureproofing as there are two ways that INIT[0] may be referred to (FASM parser will use INIT to refer to INIT[0])
+	LUTmap["INIT"] = 0
+	for i in range(16):
+		LUTmap["INIT[" + str(i) + "]"] = i
+	LUTmap["FF"] = 16
+	LUTmap["IOmux"] = 17
+	LUTmap["SET_NORESET"] = 18
+
+	BelMap["LUT4c_frame_config"] = LUTmap
+
+	# MUX8
 
     MUX8map = {"c0": 0, "c1": 1}
 
@@ -3579,142 +3580,125 @@
 
     # DoneTypes = []
 
-    # NOTE: THIS METHOD HAS BEEN CHANGED FROM A PREVIOUS IMPLEMENTATION SO PLEASE BEAR THIS IN MIND
-    # To account for cascading and termination, this now creates a separate map for every tile, as opposed to every cellType
-    for row in archObject.tiles:
-        # curTile = getTileByType(archObject, cellType)
-        for curTile in row:
-            cellType = curTile.tileType
-            if cellType == "NULL":
-                continue
-
-            # Add frame masks to the dictionary
-            try:
-                # This may need to be .init.csv, not just .csv
-                configCSV = open(f"{src_dir}/{cellType}_ConfigMem.csv")
-            except:
-                try:
-                    configCSV = open(
-                        f"{src_dir}/{cellType}_ConfigMem.init.csv")
-                except:
-                    print(
-                        f"No Config Mem csv file found for {cellType}. Assuming no config memory.")
-                    specData["FrameMap"][cellType] = {}
-                    specData["FrameMapEncode"][cellType] = {}
-                    continue
-            configList = [i.strip('\n').split(',') for i in configCSV][1:]
-            configList = RemoveComments(configList)
-            maskDict = {}
-            # Bitmap with the specific configmem.csv file
-            encodeDict = [-1 for i in range(FrameBitsPerRow*MaxFramesPerCol)]
-            for line in configList:
-                configEncode = []
-                maskDict[int(line[1])] = line[3].replace("_", "")
-                for index in line[4:]:
-                    if ':' in index:
-                        index_temp = index.split(':')
-                        index_width = int(index_temp[0])-int(index_temp[1])+1
-                        for i in range(index_width):
-                            configEncode.append(str(int(index_temp[0])-i))
-                    else:
-                        configEncode.append(index)
-                # print(configEncode)
-                encode_i = 0
-                for i, char in enumerate(maskDict[int(line[1])]):
-                    if char != '0':
-                        # encodeDict[int(line[1])][i] = configEncode[encode_i]
-                        encodeDict[int(configEncode[encode_i])] = (
-                            31 - i) + (32 * int(line[1]))
-                        encode_i += 1
-            # print(encodeDict)
-            specData["FrameMap"][cellType] = maskDict
-            if 'term' in cellType:
-                print(f"No config memory for {cellType}.")
-                specData["FrameMap"][cellType] = {}
-                specData["FrameMapEncode"][cellType] = {}
-                # continue
-            # if specData["ArchSpecs"]["MaxFramesPerCol"] < int(line[1]) + 1:
-            # 	specData["ArchSpecs"]["MaxFramesPerCol"] = int(line[1]) + 1
-            # if specData["ArchSpecs"]["FrameBitsPerRow"] < int(line[2]):
-            # 	specData["ArchSpecs"]["FrameBitsPerRow"] = int(line[2])
-            configCSV.close()
-
-            curBitOffset = 0
-            curTileMap = {}
-            curTileMap_No_Mask = {}
-
-            # Add the bel features we made a list of earlier
-            for i, belPair in enumerate(curTile.bels):
-                tempOffset = 0
-                name = letters[i]
-                # print(belPair)
-                # to allow to read bel type
-                belType = belPair[0].split("/")[-1]
-                for featureKey in BelMap[belType]:
-                    # We convert to the desired format like so
-                    curTileMap[name + "." + featureKey] = {
-                        encodeDict[BelMap[belType][featureKey] + curBitOffset]: "1"}
-                    curTileMap_No_Mask[name + "." + featureKey] = {
-                        (BelMap[belType][featureKey] + curBitOffset): "1"}
-                    if featureKey != "INIT":
-                        tempOffset += 1
-                curBitOffset += tempOffset
-                # if(belType == 'Config_access'):
-                # print(curBitOffset)
-            csvFile = [i.strip('\n').split(',')
-                       for i in open(f"{src_dir}/{curTile.matrixFileName}")]
-            pipCounts = [int(row[-1]) for row in csvFile[1::]]
-            csvFile = RemoveComments(csvFile)
-            sinks = [line[0] for line in csvFile]
-            sources = csvFile[0]
-            pips = []
-            pipsdict = {}
-            # Config bits for switch matrix from file
-            for y, row in enumerate(csvFile[1::]):
-                muxList = []
-                pipCount = pipCounts[y]
-                for x, value in enumerate(row[1::]):
-                    # Remember that x and y are offset
-                    if value == "1":
-                        muxList.append(".".join((sources[x+1], sinks[y+1])))
-                muxList.reverse()  # Order is flipped
-                for i, pip in enumerate(muxList):
-                    controlWidth = int(numpy.ceil(numpy.log2(pipCount)))
-                    if pipCount < 2:
-                        curTileMap[pip] = {}
-                        curTileMap_No_Mask[pip] = {}
-                        continue
-                    pip_index = pipCount-i-1
-                    controlValue = f"{pip_index:0{controlWidth}b}"
-                    tempOffset = 0
-                    for curChar in controlValue[::-1]:
-                        if pip not in curTileMap.keys():
-                            curTileMap[pip] = {}
-                            curTileMap_No_Mask[pip] = {}
-                        curTileMap[pip][encodeDict[curBitOffset +
-                                                   tempOffset]] = curChar
-                        curTileMap_No_Mask[pip][curBitOffset +
-                                                tempOffset] = curChar
-                        tempOffset += 1
-                curBitOffset += controlWidth
-            # And now we add empty config bit mappings for immutable connections (i.e. wires), as nextpnr sees these the same as normal pips
-            for wire in curTile.wires:
-                for count in range(int(wire["wire-count"])):
-                    wireName = ".".join(
-                        (wire["source"] + str(count), wire["destination"] + str(count)))
-                    # Tile connection wires are seen as pips by nextpnr for ease of use, so this makes sure those pips still have corresponding keys
-                    curTileMap[wireName] = {}
-                    curTileMap_No_Mask[wireName] = {}
-            for wire in curTile.atomicWires:
-                wireName = ".".join((wire["source"], wire["destination"]))
-                curTileMap[wireName] = {}
-                curTileMap_No_Mask[wireName] = {}
-
-            specData["TileSpecs"][curTile.genTileLoc()] = curTileMap
-            specData["TileSpecs_No_Mask"][curTile.genTileLoc()
-                                          ] = curTileMap_No_Mask
-
-    return specData
+	# NOTE: THIS METHOD HAS BEEN CHANGED FROM A PREVIOUS IMPLEMENTATION SO PLEASE BEAR THIS IN MIND
+	# To account for cascading and termination, this now creates a separate map for every tile, as opposed to every cellType
+	for row in archObject.tiles:
+		# curTile = getTileByType(archObject, cellType)
+		for curTile in row:
+			cellType = curTile.tileType
+			if cellType == "NULL":
+				continue
+
+
+			# Add frame masks to the dictionary 
+			try:
+				configCSV = open(cellType + "_ConfigMem.csv") #This may need to be .init.csv, not just .csv
+			except:
+			    try:
+			        configCSV = open(cellType + "_ConfigMem.init.csv")
+			    except:
+			        print(f"No Config Mem csv file found for {cellType}. Assuming no config memory.")
+			        specData["FrameMap"][cellType] = {}
+			        specData["FrameMapEncode"][cellType] = {}
+			        continue
+			configList = [i.strip('\n').split(',') for i in configCSV]
+			configList = RemoveComments(configList)
+			maskDict = {}
+			encodeDict = [-1 for i in range(FrameBitsPerRow*MaxFramesPerCol)]  #Bitmap with the specific configmem.csv file
+			for line in configList:
+				configEncode = []
+				maskDict[int(line[1])] = line[3].replace("_", "")
+				for index in line[4:]:
+				    if ':' in index:
+				        index_temp = index.split(':')
+				        index_width = int(index_temp[0])-int(index_temp[1])+1
+				        for i in range(index_width):
+				            configEncode.append(str(int(index_temp[0])-i))
+				    else:
+				        configEncode.append(index)
+				# print(configEncode)
+				encode_i = 0
+				for i,char in enumerate(maskDict[int(line[1])]):
+				    if char != '0':
+				        # encodeDict[int(line[1])][i] = configEncode[encode_i]
+				        encodeDict[int(configEncode[encode_i])] = (31 - i) + ( 32 * int(line[1]))
+				        encode_i += 1
+			# print(encodeDict)
+			specData["FrameMap"][cellType] = maskDict
+			if 'term' in cellType:
+				print(f"No config memory for {cellType}.")
+				specData["FrameMap"][cellType] = {}
+				specData["FrameMapEncode"][cellType] = {}
+				# continue
+			# if specData["ArchSpecs"]["MaxFramesPerCol"] < int(line[1]) + 1:
+			# 	specData["ArchSpecs"]["MaxFramesPerCol"] = int(line[1]) + 1
+			# if specData["ArchSpecs"]["FrameBitsPerRow"] < int(line[2]):
+			# 	specData["ArchSpecs"]["FrameBitsPerRow"] = int(line[2])
+			configCSV.close()
+
+			curBitOffset = 0
+			curTileMap = {}
+			curTileMap_No_Mask = {}
+
+			for i, belPair in enumerate(curTile.bels):	#Add the bel features we made a list of earlier
+				tempOffset = 0
+				name = letters[i]
+				# print(belPair)
+				belType = belPair[0]
+				for featureKey in BelMap[belType]:
+					curTileMap[name + "." +featureKey] = {encodeDict[BelMap[belType][featureKey] + curBitOffset]: "1"}	#We convert to the desired format like so
+					curTileMap_No_Mask[name + "." +featureKey] = {(BelMap[belType][featureKey] + curBitOffset): "1"}
+					if featureKey != "INIT":
+					    tempOffset += 1
+				curBitOffset += tempOffset
+				# if(belType == 'Config_access'):
+				    # print(curBitOffset)
+			csvFile = [i.strip('\n').split(',') for i in open(curTile.matrixFileName)] 
+			pipCounts = [int(row[-1]) for row in csvFile[1::]]
+			csvFile = RemoveComments(csvFile)
+			sinks = [line[0] for line in csvFile]
+			sources = csvFile[0]
+			pips = []
+			pipsdict = {}
+			for y, row in enumerate(csvFile[1::]): #Config bits for switch matrix from file
+				muxList = []
+				pipCount = pipCounts[y]
+				for x, value in enumerate(row[1::]):
+					# Remember that x and y are offset 
+					if value == "1":
+						muxList.append(".".join((sources[x+1], sinks[y+1])))
+				muxList.reverse() #Order is flipped 
+				for i, pip in enumerate(muxList):
+					controlWidth = int(numpy.ceil(numpy.log2(pipCount)))
+					if pipCount < 2:
+						curTileMap[pip] = {}
+						curTileMap_No_Mask[pip] = {}
+						continue
+					pip_index = pipCount-i-1
+					controlValue = f"{pip_index:0{controlWidth}b}"
+					tempOffset = 0
+					for curChar in controlValue[::-1]:
+						if pip not in curTileMap.keys():
+							curTileMap[pip] = {}
+							curTileMap_No_Mask[pip] = {}
+						curTileMap[pip][encodeDict[curBitOffset + tempOffset]] = curChar
+						curTileMap_No_Mask[pip][curBitOffset + tempOffset] = curChar
+						tempOffset += 1
+				curBitOffset += controlWidth
+			for wire in curTile.wires: #And now we add empty config bit mappings for immutable connections (i.e. wires), as nextpnr sees these the same as normal pips
+				for count in range(int(wire["wire-count"])):
+					wireName = ".".join((wire["source"] + str(count), wire["destination"] + str(count)))
+					curTileMap[wireName] = {} #Tile connection wires are seen as pips by nextpnr for ease of use, so this makes sure those pips still have corresponding keys
+					curTileMap_No_Mask[wireName] = {}
+			for wire in curTile.atomicWires:
+				wireName = ".".join((wire["source"], wire["destination"]))
+				curTileMap[wireName] = {}
+				curTileMap_No_Mask[wireName] = {}
+
+			specData["TileSpecs"][curTile.genTileLoc()] = curTileMap
+			specData["TileSpecs_No_Mask"][curTile.genTileLoc()] = curTileMap_No_Mask
+
+	return specData
 
 #####################################################################################
 # Main
