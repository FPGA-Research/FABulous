--- conflicted
+++ resolved
@@ -61,11 +61,7 @@
 
 #REM STEP 7 : generate verilog top wrapper
 python3 fabulous_top_wrapper_temp/top_wrapper_generator_with_BRAM.py -c $1 -r $2
-<<<<<<< HEAD
-python3 fabulous_top_wrapper_temp/top_wrapper_generator_with_BRAM_vhdl.py -c $1 -r $2
-=======
 FABulous_root=../ python3 fabulous_top_wrapper_temp/top_wrapper_generator_with_BRAM_vhdl.py -c $1 -r $2
->>>>>>> 9868707b
 
 
 #REM STEP 8 : generate the nextpnr model
