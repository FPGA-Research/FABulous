--- conflicted
+++ resolved
@@ -321,12 +321,7 @@
 
     Returns
     -------
-<<<<<<< HEAD
         The current FABulousSettings instance
-=======
-        FABulousSettings:
-            The current FABulousSettings instance
->>>>>>> 5e24f31e
 
     Raises
     ------
