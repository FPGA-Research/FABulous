import argparse
import functools
import os
<<<<<<< HEAD
import platform
import requests
=======
import re
>>>>>>> 5390f8d6
import shutil
import sys
import tarfile
from pathlib import Path
from typing import Literal

from dotenv import load_dotenv
from loguru import logger

MAX_BITBYTES = 16384


def setup_logger(verbosity: int):
    # Remove the default logger to avoid duplicate logs
    logger.remove()

    # Define logger format
    if verbosity >= 1:
        log_format = (
            "<level>{level:}</level> | "
            "<cyan>[{time:DD-MM-YYYY HH:mm:ss]}</cyan> | "
            "<green>[{name}</green>:<green>{function}</green>:<green>{line}]</green> - "
            "<level>{message}</level>"
        )
    else:
        log_format = "<level>{level:}</level> | <level>{message}</level>"

    # Add logger to write logs to stdout
    logger.add(sys.stdout, format=log_format, level="DEBUG", colorize=True)


def setup_global_env_vars(args: argparse.Namespace) -> None:
    """Set up global  environment variables.

    Parameters
    ----------
    args : argparse.Namespace
        Command line arguments
    """
    # Set FAB_ROOT environment variable
    fabulousRoot = os.getenv("FAB_ROOT")
    if fabulousRoot is None:
        fabulousRoot = str(Path(__file__).resolve().parent.parent)
        os.environ["FAB_ROOT"] = fabulousRoot
        logger.info("FAB_ROOT environment variable not set!")
        logger.info(f"Using {fabulousRoot} as FAB_ROOT")
    else:
        # If there is the FABulous folder in the FAB_ROOT, then set the FAB_ROOT to the FABulous folder
        if Path(fabulousRoot).exists():
            if Path(fabulousRoot).joinpath("FABulous").exists():
                fabulousRoot = str(Path(fabulousRoot).joinpath("FABulous"))
            os.environ["FAB_ROOT"] = fabulousRoot
        else:
            logger.error(
                f"FAB_ROOT environment variable set to {fabulousRoot} but the directory does not exist"
            )
            sys.exit()

        logger.info(f"FAB_ROOT set to {fabulousRoot}")

    # Load the .env file and make env variables available globally
    if p := os.getenv("FAB_ROOT"):
        fabDir = Path(p)
    else:
        raise Exception("FAB_ROOT environment variable not set")
    if args.globalDotEnv:
        gde = Path(args.globalDotEnv)
        if gde.is_file():
            load_dotenv(gde)
            logger.info(f"Load global .env file from {gde}")
        elif gde.joinpath(".env").exists() and gde.joinpath(".env").is_file():
            load_dotenv(gde.joinpath(".env"))
            logger.info(f"Load global .env file from {gde.joinpath('.env')}")
        else:
            logger.warning(f"No global .env file found at {gde}")
    elif fabDir.joinpath(".env").exists() and fabDir.joinpath(".env").is_file():
        load_dotenv(fabDir.joinpath(".env"))
        logger.info(f"Loaded global .env file from {fabulousRoot}/.env")
    elif (
        fabDir.parent.joinpath(".env").exists()
        and fabDir.parent.joinpath(".env").is_file()
    ):
        load_dotenv(fabDir.parent.joinpath(".env"))
        logger.info(f"Loaded global .env file from {fabDir.parent.joinpath('.env')}")
    else:
        logger.info("No global .env file found")

    # Set project directory env var, this can not be saved in the .env file,
    # since it can change if the project folder is moved
    if not os.getenv("FAB_PROJ_DIR"):
        os.environ["FAB_PROJ_DIR"] = str(Path(args.project_dir).absolute())

    # Export oss-cad-suite bin path to PATH
    if ocs_path := os.getenv("FAB_OSS_CAD_SUITE"):
        os.environ["PATH"] += os.pathsep + ocs_path + "/bin"


def setup_project_env_vars(args: argparse.Namespace) -> None:
    """Set up environment variables for the project.

    Parameters
    ----------
    args : argparse.Namespace
        Command line arguments
    """
    # Load the .env file and make env variables available globally
    if p := os.getenv("FAB_PROJ_DIR"):
        fabDir = Path(p) / ".FABulous"
    else:
        raise Exception("FAB_PROJ_DIR environment variable not set")

    if args.projectDotEnv:
        pde = Path(args.projectDotEnv)
        if pde.exists() and pde.is_file():
            load_dotenv(pde)
            logger.info("Loaded global .env file from pde")
    elif fabDir.joinpath(".env").exists() and fabDir.joinpath(".env").is_file():
        load_dotenv(fabDir.joinpath(".env"))
        logger.info(f"Loaded project .env file from {fabDir}/.env')")
    elif (
        fabDir.parent.joinpath(".env").exists()
        and fabDir.parent.joinpath(".env").is_file()
    ):
        load_dotenv(fabDir.parent.joinpath(".env"))
        logger.info(f"Loaded project .env file from {fabDir.parent.joinpath('.env')}")
    else:
        logger.warning("No project .env file found")

    # Overwrite project language param, if writer is specified as command line argument
    if args.writer and args.writer != os.getenv("FAB_PROJ_LANG"):
        logger.warning(
            f"Overwriting project language for current run, from {os.getenv('FAB_PROJ_LANG')} to {args.writer}, which was specified as command line argument"
        )
        os.environ["FAB_PROJ_LANG"] = args.writer


def create_project(project_dir: Path, lang: Literal["verilog", "vhdl"] = "verilog"):
    """Creates a FABulous project containing all required files by copying the common
    files and the appropriate project template. Replces the {HDL_SUFFIX} placeholder in
    all tile csv files with the appropriate file extension. Creates a .FABulous
    directory in the project. Also creates a .env file in the project directory with the
    project language.

    File structure as follows:
        FABulous_project_template --> project_dir/
        fabic_cad/synth --> project_dir/Test/synth

    Parameters
    ----------
    project_dir : Path
        Directory where the project will be created.
    lang : Literal["verilog", "vhdl"], optional
        The language of project to create ("verilog" or "vhdl"), by default "verilog".
    """
    if project_dir.exists():
        logger.error("Project directory already exists!")
        sys.exit()
    else:
        project_dir.mkdir(parents=True, exist_ok=True)
        (project_dir / ".FABulous").mkdir(parents=True, exist_ok=True)

    if lang not in ["verilog", "vhdl"]:
        lang = "verilog"

    fabulousRoot = Path(os.getenv("FAB_ROOT"))

    # Copy the project template
    common_template = fabulousRoot / "fabric_files/FABulous_project_template_common"
    lang_template = fabulousRoot / f"fabric_files/FABulous_project_template_{lang}"
    for source in [common_template, lang_template]:
        for item in source.rglob("*"):
            dest_item = project_dir / item.relative_to(source)
            if item.is_dir():
                dest_item.mkdir(parents=True, exist_ok=True)
            else:
                if dest_item.exists():
                    logger.warning(f"File {dest_item} already exists. Overwriting...")
                dest_item.parent.mkdir(parents=True, exist_ok=True)
                shutil.copy2(item, dest_item)

    # Replace {HDL_SUFFIX} placeholder in all tile csv files
    new_suffix = "v" if lang == "verilog" else "vhdl"
    for file_path in project_dir.rglob("*.csv"):
        content = file_path.read_text()
        new_content = re.sub(r"\{HDL_SUFFIX\}", new_suffix, content)
        file_path.write_text(new_content)

    with open(os.path.join(project_dir, ".FABulous/.env"), "w") as env_file:
        env_file.write(f"FAB_PROJ_LANG={lang}\n")

    logger.info(f"New FABulous project created in {project_dir} with {lang} language.")


def copy_verilog_files(src: Path, dst: Path):
    """Copies all Verilog files from source directory to the destination directory.

    Parameters
    ----------
    src : str
        Source directory.
    dst : str
        Destination directory
    """

    for file_path in src.rglob("*.v"):
        destination_path = dst / file_path.name
        shutil.copy(file_path, destination_path)


def remove_dir(path: Path):
    """Removes a directory and all its contents.

    If the directory cannot be removed, logs OS error.

    Parameters
    ----------
    path : str
        Path of the directory to remove.
    """
    try:
        shutil.rmtree(path)
        pass
    except OSError as e:
        logger.error(f"{e}")


def make_hex(binfile: Path, outfile: Path):
    """Converts a binary file into hex file.

    If the binary file exceeds MAX_BITBYTES, logs error.

    Parameters
    ----------
    binfile : str
        Path to binary file.
    outfile : str
        Path to ouput hex file.
    """
    with open(binfile, "rb") as f:
        bindata = f.read()

    if len(bindata) > MAX_BITBYTES:
        logger.error("Binary file too big.")
        return

    with open(outfile, "w") as f:
        for i in range(MAX_BITBYTES):
            if i < len(bindata):
                print(f"{bindata[i]:02x}", file=f)
            else:
                print("0", file=f)


def check_if_application_exists(application: str, throw_exception: bool = True) -> Path:
    """Checks if an application is installed on the system.

    Parameters
    ----------
    application : str
        Name of the application to check.
    throw_exception : bool, optional
        If True, throws an exception if the application is not installed, by default True

    Returns
    -------
    Path
        Path to  the application, if installed.

    Raises
    ------
    Exception
        If the application is not installed and throw_exception is True.
    """
    path = shutil.which(application)
    if path is not None:
        return Path(path)
    else:
        logger.error(
            f"{application} is not installed. Please install it or set FAB_<APPLICATION>_PATH in the .env file."
        )
        if throw_exception:
            raise Exception(f"{application} is not installed.")


def wrap_with_except_handling(fun_to_wrap):
    """Decorator function that wraps 'fun_to_wrap' with exception handling.

    Parameters
    ----------
    fun_to_wrap : callable
        The function to be wrapped with exception handling.
    """

    def inter(*args, **varargs):
        """Wrapped function that executes 'fun_to_wrap' with arguments and exception
        handling.

        Parameters
        ----------
        *args : tuple
            Positional arguments to pass to 'fun_to_wrap'.
        **varags : dict
            Keyword arguments to pass to 'fun_to_wrap'.
        """
        try:
            fun_to_wrap(*args, **varargs)
        except Exception:
            import traceback

            traceback.print_exc()
            sys.exit(1)

    return inter


def allow_blank(func):
    @functools.wraps(func)
    def _check_blank(*args):
        if len(args) == 1:
            func(*args, "")
        else:
            func(*args)

    return _check_blank


def install_oss_cad_suite(destination_folder: Path, update: bool = False):
    """Downloads and extracts the latest OSS CAD Suite. Sets the the FAB_OSS_CAD_SUITE
    environment variable in the .env file.

    Parameters
    ----------
        destination_folder: Path
            The folder where the OSS CAD Suite will be installed.
        update : bool
            If True, it will update the existing installation if it exists.

    Raises:
    -------
        Exception
            If the folder already exists and update is not set to True.
            If the download fails.
            If the request to GitHub fails.
        ValueError
            If the operating system or architecture is not supported.
            If no valid archive is found for the current OS and architecture.
            No valid archive of OSS-CAD-Suite found in the latest release.
            If the file format of the downloaded archive is unsupported.
    """
    github_releases_url = (
        "https://api.github.com/repos/YosysHQ/oss-cad-suite-build/releases/latest"
    )
    response = requests.get(github_releases_url)
    system = platform.system().lower()
    machine = platform.machine().lower()
    url = None

    # check if oss-cad-suite folder already exists
    ocs_folder = destination_folder / "oss-cad-suite"
    if ocs_folder.is_dir():
        if update:
            logger.warning(f"Updating existing installation in {ocs_folder.absolute()}")
            # remove existing files:
            for root, dirs, files in ocs_folder.walk(top_down=False):
                for name in files:
                    (root / name).unlink()
                for name in dirs:
                    (root / name).rmdir()
            ocs_folder.rmdir()
        else:
            raise Exception(
                f"The folder {ocs_folder} already exists. Please set the update flag, remove it or choose a different folder."
            )
    else:
        if not destination_folder.is_dir():
            logger.info(f"Creating folder {destination_folder.absolute()}")
            os.makedirs(destination_folder, exist_ok=True)
        else:
            logger.info(
                f"Installing OSS-CAD-Suite to folder {destination_folder.absolute()}"
            )

    # format system and machine to match the OSS-CAD-Suite release naming
    if system not in ["linux", "windows", "darwin"]:
        raise ValueError(
            f"Unsupported operating system {system}. Please install OSS-CAD-Suite manually."
        )
    if machine in ["x86_64", "amd64"]:
        machine = "x64"
    elif machine in ["aarch64", "arm64"]:
        machine = "arm64"
    else:
        raise ValueError(
            f"Unsupported architecture {machine}. Please install OSS-CAD-Suite manually."
        )

    if response.status_code == 200:
        latest_release = response.json()
    else:
        raise Exception(
            f"Failed to fetch latest OSS-CAD-Suite release: {response.status_code}"
        )

    # find the right release for the current system
    for asset in latest_release.get("assets", []):
        if "tar.gz" in asset["name"] or "tgz" in asset["name"]:
            if machine in asset["name"].lower() and system in asset["name"].lower():
                url = asset["browser_download_url"]
                break  # we assume that the first match is the right one
    if url == None or url == "":
        raise ValueError("No valid archive found in the latest release.")

    # Download the file
    ocs_archive = destination_folder / url.split("/")[-1]
    logger.info(f"Downloading OSS-CAD-Suite {url}")
    response = requests.get(url, stream=True)

    if response.status_code == 200:
        with open(ocs_archive, "wb") as file:
            for chunk in response.iter_content(chunk_size=8192):
                file.write(chunk)
    else:
        raise Exception(f"Failed to download file: {response.status_code}")

    # Extract the archive
    logger.info(f"Extracting OSS-CAD-Suite to {destination_folder.absolute()}")
    if ocs_archive.suffix in [".tar.gz", ".tgz"]:
        with tarfile.open(ocs_archive, "r:gz") as tar:
            tar.extractall(path=destination_folder)
    else:
        raise ValueError(
            f"Unsupported file format. Please extract {ocs_archive} manually."
        )

    logger.info(f"Remove archive {ocs_archive}")
    ocs_archive.unlink()

    env_file = Path(os.getenv("FAB_ROOT")) / ".env"
    env_cont = ""
    if env_file.is_file():
        logger.info(f"Updating FAB_OSS_CAD_SUITE in .env file {env_file}")
        env_cont = env_file.read_text()
        env_cont = env_cont.split("\n")
        for line in env_cont:
            if "FAB_OSS_CAD_SUITE" in line:
                env_cont.remove(line)
        env_cont.append(f"FAB_OSS_CAD_SUITE={ocs_folder.absolute()}")
    else:
        logger.info(f"Creating .env file {env_file}")
        env_cont = [f"FAB_OSS_CAD_SUITE={ocs_folder.absolute()}"]

    env_file.write_text("\n".join(env_cont))

    # export oss-cad-suite to PATH
    os.environ["PATH"] += os.pathsep + str((ocs_folder / "bin"))

    logger.info("OSS CAD Suite setup completed successfully.")<|MERGE_RESOLUTION|>--- conflicted
+++ resolved
@@ -1,12 +1,9 @@
 import argparse
 import functools
 import os
-<<<<<<< HEAD
 import platform
 import requests
-=======
 import re
->>>>>>> 5390f8d6
 import shutil
 import sys
 import tarfile
