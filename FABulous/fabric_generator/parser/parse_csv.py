--- conflicted
+++ resolved
@@ -531,14 +531,6 @@
             continue
         if i[0].startswith("Tile"):
             if "GENERATE" in i:
-<<<<<<< HEAD
-=======
-                # import here to avoid circular import
-                from FABulous.fabric_generator.gen_fabric.fabric_automation import (
-                    generateCustomTileConfig,
-                )
-
->>>>>>> e337d33d
                 # we generate the tile right before we parse everything
                 i[1] = str(generateCustomTileConfig(filePath.joinpath(i[1])))
 
