--- conflicted
+++ resolved
@@ -307,41 +307,25 @@
     def getTile(
         self, tileName: str, raises_on_miss: bool = False
     ) -> Tile | SuperTile | None:
-<<<<<<< HEAD
-        """Return Tile object based on tile name.
-=======
         """Return 'Tile' or 'SuperTile' object based on 'tileName'.
->>>>>>> 3ac4a257
 
         Parameters
         ----------
         tileName : str
             Name of the Tile.
         raises_on_miss : bool, optional
-<<<<<<< HEAD
-            Whether to raise an error if the tile is not found, by default False.
-=======
             Whether to raise an error if the tile is not found, by default 'False'.
->>>>>>> 3ac4a257
 
         Returns
         -------
         Tile | SuperTile | None
-<<<<<<< HEAD
-            Tile object based on tile name, or None if not found.
-=======
             'Tile' or 'SuperTile' object based on tile name, or 'None' if not found.
->>>>>>> 3ac4a257
 
         Raises
         ------
         KeyError
-<<<<<<< HEAD
-            If tile is not found and 'raises_on_miss' is True.
-=======
             If the tile specified by 'tileName' is not found and 'raises_on_miss'
             is 'True'.
->>>>>>> 3ac4a257
         """
         try:
             return self.fabric.getTileByName(tileName)
@@ -363,22 +347,14 @@
     def getSuperTile(
         self, tileName: str, raises_on_miss: bool = False
     ) -> SuperTile | None:
-<<<<<<< HEAD
-        """Return SuperTile object based on tile name.
-=======
         """Return 'SuperTile' object based on 'tileName'.
->>>>>>> 3ac4a257
 
         Parameters
         ----------
         tileName : str
             Name of the SuperTile.
         raises_on_miss : bool, optional
-<<<<<<< HEAD
-            Whether to raise an error if the supertile is not found, by default False.
-=======
             Whether to raise an error if the supertile is not found, by default 'False'.
->>>>>>> 3ac4a257
 
         Returns
         -------
@@ -388,12 +364,8 @@
         Raises
         ------
         KeyError
-<<<<<<< HEAD
-            If tile is not found and 'raises_on_miss' is True.
-=======
             If the supertile specified by 'tileName' is not found and 'raises_on_miss'
             is 'True'.
->>>>>>> 3ac4a257
         """
         try:
             return self.fabric.getSuperTileByName(tileName)
