--- conflicted
+++ resolved
@@ -45,10 +45,6 @@
 @pytest.fixture
 def mock_state(mocker: MockerFixture) -> dict:  # type: ignore[name-defined]
     """Create a mock State object for testing."""
-<<<<<<< HEAD
-    from decimal import Decimal
-=======
->>>>>>> 3ac4a257
 
     state = mocker.MagicMock()
     state.metrics = {
