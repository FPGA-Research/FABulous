library IEEE;
use IEEE.STD_LOGIC_1164.ALL;
use IEEE.NUMERIC_STD.ALL;

-- Library UNISIM;
-- use UNISIM.vcomponents.all;
<<<<<<< HEAD

=======
>>>>>>> 9868707b

entity IO_1_bidirectional_frame_config_pass is
    -- Generic ( NoConfigBits : integer := 0 );	-- has to be adjusted manually (we don't use an arithmetic parser for the value)
    Port ( 
	-- Pin0
	I	: in	STD_LOGIC; -- from fabric to external pin
	T	: in	STD_LOGIC; -- tristate control
	O	: out	STD_LOGIC; -- from external pin to fabric
	Q	: out	STD_LOGIC; -- from external pin to fabric (registered)
	I_top : out STD_LOGIC; -- EXTERNAL has to ge to top-level entity not the switch matrix
	T_top : out STD_LOGIC; -- EXTERNAL has to ge to top-level entity not the switch matrix
	O_top : in STD_LOGIC; -- EXTERNAL has to ge to top-level entity not the switch matrix
	-- Tile IO ports from BELs
 	UserCLK : in	STD_LOGIC -- EXTERNAL -- SHARED_PORT -- ## the EXTERNAL keyword will send this signal all the way to top and the --SHARED Allows multiple BELs using the same port (e.g. for exporting a clock to the top)
	-- GLOBAL all primitive pins that are connected to the switch matrix have to go before the GLOBAL label
	-- ConfigBits : in 	 STD_LOGIC_VECTOR( NoConfigBits -1 downto 0 )
	);
end entity IO_1_bidirectional_frame_config_pass;

architecture Behavioral of IO_1_bidirectional_frame_config_pass is

--                        _____
--    I-----T_DRIVER----->|PAD|--+-------> O
--              |         -----  |
--    T---------+                +-->FF--> Q

-- I am instantiating an IOBUF primitive.
-- However, it is possible to connect corresponding pins all the way to top, just by adding an "-- EXTERNAL" comment (see PAD in the entity)

-- signal fromPad : std_logic;

begin

-- Slice outputs
O <= O_top;

process(UserCLK)
begin
	if UserCLK'event and UserCLK='1' then
		Q <= O_top;
	end if;
end process;

I_top <= I;
T_top <= NOT T;

-- IOBUF_inst0 : IOBUF
-- port map (
-- O => fromPad, -- 1-bit output: Buffer output
-- I => I, -- 1-bit input: Buffer input
-- IO => PAD, -- 1-bit inout: Buffer inout (connect directly to top-level port)
-- T => T -- 1-bit input: 3-state enable input
-- );

end architecture Behavioral;<|MERGE_RESOLUTION|>--- conflicted
+++ resolved
@@ -4,10 +4,6 @@
 
 -- Library UNISIM;
 -- use UNISIM.vcomponents.all;
-<<<<<<< HEAD
-
-=======
->>>>>>> 9868707b
 
 entity IO_1_bidirectional_frame_config_pass is
     -- Generic ( NoConfigBits : integer := 0 );	-- has to be adjusted manually (we don't use an arithmetic parser for the value)
