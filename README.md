--- conflicted
+++ resolved
@@ -35,18 +35,11 @@
 sudo apt-get install python3-tk
 ```
 
-<<<<<<< HEAD
-The following packages need to be installed for CAD toolchain
-
-- [Yosys](https://github.com/YosysHQ/yosys)
-- [Nextpnr-generic](https://github.com/YosysHQ/nextpnr#nextpnr-generic)
-=======
 The following packages need to be installed for the CAD toolchain
  - [Yosys](https://github.com/YosysHQ/yosys)
- - [nextpnr](https://github.com/YosysHQ/nextpnr)
+ - [Nextpnr-generic](https://github.com/YosysHQ/nextpnr#nextpnr-generic)
  
- A flow using VPR, the place and route tool from the [VTR project](https://github.com/verilog-to-routing/vtr-verilog-to-routing) is also available. However, this still requires Yosys.
->>>>>>> c552e72f
+ A flow using VPR, the place and route tool from the [VTR project](https://github.com/verilog-to-routing/vtr-verilog-to-routing) is also available. However, this still requires Yosys, as well as the FABulous nextpnr fork, since this contains files for design synthesis.
 
 ## Getting started
 
@@ -55,11 +48,7 @@
 ```
 git clone https://github.com/FPGA-Research-Manchester/FABulous
 cd FABulous
-<<<<<<< HEAD
 export FAB_ROOT=`pwd`
-git clone --branch fabulous https://github.com/FPGA-Research-Manchester/nextpnr
-=======
->>>>>>> c552e72f
 ```
 
 We have provided a Python Command Line Interface (CLI) as well as a project structure for easy access of the FABulous toolchain.
@@ -77,7 +66,6 @@
 ./run_fab_flow.sh 8 14
 ```
 
-<<<<<<< HEAD
 You are now ready to emulate or synthesise with the netlists in `/vhdl_output` or `/verilog_output`.
 
 The `Tile` folder contains all the definitions of the fabric primitive as well as the fabric matrix configuration. `fabric.csv` is what defining the architecture of the fabric. The FABulous project folder also contains a `.FABulous` folder which contains all the metadata during the generation of the fabric.
@@ -105,7 +93,4 @@
 
 More details on bitstream generation can be found [here](https://github.com/FPGA-Research-Manchester/FABulous/tree/master/fabric_generator/bitstream_npnr).
 
-A detailed documentation of the project can be found [here](https://fabulous.readthedocs.io/en/latest/index.html)
-=======
-More details on bitstream generation can be found [here](https://github.com/FPGA-Research-Manchester/FABulous/tree/master/fabric_generator/bitstream_npnr).
->>>>>>> c552e72f
+A detailed documentation of the project can be found [here](https://fabulous.readthedocs.io/en/latest/index.html)