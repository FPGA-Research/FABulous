--- conflicted
+++ resolved
@@ -6,25 +6,15 @@
 
 FABulous is designed to fulfill the objectives of ease of use, maximum portability to different process nodes, good control for customization, and delivering good area, power, and performance characteristics of the generated FPGA fabrics. The framework provides templates for logic, arithmetic, memory, and I/O blocks that can be easily stitched together, whilst enabling users to add their own fully customized blocks and primitives.
 
-<<<<<<< HEAD
-The FABulous ecosystem generates the embedded FPGA fabric for chip fabrication, integrates
-[SymbiFlow](https://symbiflow.github.io/)
-toolchain release packages, deals with the bitstream generation and after fabrication tests. Additionally, we will provide an emulation path for system development.
-=======
 The FABulous ecosystem generates the embedded FPGA fabric for chip fabrication, integrates 
 [SymbiFlow](https://symbiflow.github.io/) 
 toolchain release packages, deals with the bitstream generation and provides after-fabrication tests. Additionally, we plan to provide an emulation path for system development.
->>>>>>> dde002b3
 
 This guide describes everything you need to set up your system to use the FABulous ecosystem.
 
 Ways to run Symbiflow on these devices will be explained in the near future.
 
-<<<<<<< HEAD
-<img src="https://www.dropbox.com/s/g6wrtom681nr7tb/fabulous_ecosystem.png?raw=1" width="600"/>
-=======
 ![FABulous Ecosystem Diagram](docs/source/figs/fabulous_ecosystem.png)
->>>>>>> dde002b3
 
 ## How to cite
 
@@ -32,23 +22,11 @@
 
 Dirk Koch, Nguyen Dao, Bea Healy, Jing Yu, and Andrew Attwood. 2021. FABulous: An Embedded FPGA Framework. In <i>The 2021 ACM/SIGDA International Symposium on Field-Programmable Gate Arrays</i> (<i>FPGA '21</i>). Association for Computing Machinery, New York, NY, USA, 45–56. DOI: https://doi.org/10.1145/3431920.3439302
 
-<<<<<<< HEAD
-[link of paper]
-
-[link to paper]: https://dl.acm.org/doi/pdf/10.1145/3431920.3439302
-
-## Prerequisites
-
-The following packages need to be installed for generating fabric HDLs
-
-- Python 3.5 or later
-=======
 [Link to Paper](https://dl.acm.org/doi/pdf/10.1145/3431920.3439302)
 
 ## Prerequisites
 The following packages need to be installed for generating fabric HDL models:
  - Python 3.6 or later
->>>>>>> dde002b3
 
 Install python dependencies
 
@@ -109,13 +87,7 @@
 ./run_fab_flow.sh
 ```
 
-<<<<<<< HEAD
-You are now ready to emulate or synthesise with the netlists in `/vhdl_output` or `/verilog_output`.
-
-A simple example that runs to generate bitstream can be found under `nextpnr/fabulous/fab_arch/`
-=======
 A simple example that runs to generate a bitstream can be found under ```nextpnr/fabulous/fab_arch/```
->>>>>>> dde002b3
 
 Usage example:
 
