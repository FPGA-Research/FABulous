# FABulous: an Embedded FPGA Framework

[![License](https://img.shields.io/badge/License-Apache%202.0-blue.svg)](https://opensource.org/licenses/Apache-2.0)

## Introduction

FABulous is designed to fulfill the objectives of ease of use, maximum portability to different process nodes, good control for customization, and delivering good area, power, and performance characteristics of the generated FPGA fabrics. The framework provides templates for logic, arithmetic, memory, and I/O blocks that can be easily stitched together, whilst enabling users to add their own fully customized blocks and primitives.

The FABulous ecosystem generates the embedded FPGA fabric for chip fabrication, integrates 
[SymbiFlow](https://symbiflow.github.io/) 
toolchain release packages, deals with the bitstream generation and provides after-fabrication tests. Additionally, we plan to provide an emulation path for system development.

This guide describes everything you need to set up your system to use the FABulous ecosystem, and the full project documentation can be found [here](https://fabulous.readthedocs.io/en/latest/).

![FABulous Ecosystem Diagram](docs/source/figs/fabulous_ecosystem.png)

## How to cite

The following paper can be used to cite FABulous:

Dirk Koch, Nguyen Dao, Bea Healy, Jing Yu, and Andrew Attwood. 2021. FABulous: An Embedded FPGA Framework. In <i>The 2021 ACM/SIGDA International Symposium on Field-Programmable Gate Arrays</i> (<i>FPGA '21</i>). Association for Computing Machinery, New York, NY, USA, 45–56. DOI: https://doi.org/10.1145/3431920.3439302

[Link to Paper](https://dl.acm.org/doi/pdf/10.1145/3431920.3439302)

## Prerequisites
The following packages need to be installed for generating fabric HDL models:
 - Python 3.6 or later

Install python dependencies

```
pip3 install -r requirements.txt
```

<<<<<<< HEAD
The following packages need to be installed for CAD toolchain

- [Yosys](https://github.com/YosysHQ/yosys)
- FABulous' nextpnr fork (covered in instructions below)
=======
The following packages need to be installed for the CAD toolchain
 - [Yosys](https://github.com/YosysHQ/yosys)
 - FABulous' nextpnr fork (covered in instructions below)
 
 A flow using VPR, the place and route tool from the [VTR project](https://github.com/verilog-to-routing/vtr-verilog-to-routing) is also available. However, this still requires Yosys, as well as the FABulous nextpnr fork, since this contains files for design synthesis.
>>>>>>> 4fe503fe

## Getting started

```
git clone https://github.com/FPGA-Research-Manchester/FABulous
cd FABulous
git clone --branch fabulous https://github.com/FPGA-Research-Manchester/nextpnr
cd nextpnr
cmake . -DARCH=fabulous
make -j$(nproc)
sudo make install
```

We have provided a Python Command Line Interface (CLI) as well as a project structure for easy access of the FABulous toolchain.

To create a FABulous project you can run `python3 FABulous.py -c <name_of_project>`
This command will create a FABulous project that contains all the file for generating a basic FABulous fabric.
The `src` folder contains all the definitions of the fabric primitive as well as the fabric matrix configuration. `src/fabric.csv` is what defining the architecture of the fabric. The FABulous project folder also contains a `.FABulous` folder which contains all the metadata during the generation of the fabric

To generate a fabric with the FABulous project you can run `python3 FABulous.py -rf <name_of_project>`

And to generate a bitstream with the design `user_design/<name_of_project>.v` run `python3 FABulous.py -r <name_of_project>`.
The bitstream will be output as `<name_of_project>.bin` inside the project folder.

For further details of what the CLI can do run `python3 FABulous.py -h` to see further details.

Command to run from project creation, fabric generation, and binary generation

```
python3 FABulous.py -c demo
python3 FABulous.py -rf demo
python3 FABulous.py -r demo
```

The fabric generator flow can also be run using bash scripts based on the examples provided under `/fabric_files`.

Before you run the flow for the first time, you must generate the basic files using the following commands:

```
cd fabric_generator
./create_basic_files.sh ../fabric_files/generic/fabric.csv
```

Then use the following command to build the entire FPGA fabric in both VHDL and Verilog:

```
./run_fab_flow.sh
```

A simple example that runs to generate a bitstream can be found under ```nextpnr/fabulous/fab_arch/```

Usage example:

```
cd ../nextpnr/fabulous/fab_arch/
./fabulous_flow.sh sequential_16bit_en
python3 bit_gen.py -genBitstream sequential_16bit_en.fasm meta_data.txt sequential_16bit_en_output.bin
```

More details on bitstream generation can be found [here](https://github.com/FPGA-Research-Manchester/FABulous/tree/master/fabric_generator/bitstream_npnr).<|MERGE_RESOLUTION|>--- conflicted
+++ resolved
@@ -32,18 +32,10 @@
 pip3 install -r requirements.txt
 ```
 
-<<<<<<< HEAD
 The following packages need to be installed for CAD toolchain
 
 - [Yosys](https://github.com/YosysHQ/yosys)
 - FABulous' nextpnr fork (covered in instructions below)
-=======
-The following packages need to be installed for the CAD toolchain
- - [Yosys](https://github.com/YosysHQ/yosys)
- - FABulous' nextpnr fork (covered in instructions below)
- 
- A flow using VPR, the place and route tool from the [VTR project](https://github.com/verilog-to-routing/vtr-verilog-to-routing) is also available. However, this still requires Yosys, as well as the FABulous nextpnr fork, since this contains files for design synthesis.
->>>>>>> 4fe503fe
 
 ## Getting started
 
@@ -81,17 +73,15 @@
 The fabric generator flow can also be run using bash scripts based on the examples provided under `/fabric_files`.
 
 Before you run the flow for the first time, you must generate the basic files using the following commands:
-
 ```
 cd fabric_generator
 ./create_basic_files.sh ../fabric_files/generic/fabric.csv
 ```
-
 Then use the following command to build the entire FPGA fabric in both VHDL and Verilog:
-
 ```
 ./run_fab_flow.sh
 ```
+You are now ready to emulate or synthesise with the netlists in ```/vhdl_output``` or ```/verilog_output```.
 
 A simple example that runs to generate a bitstream can be found under ```nextpnr/fabulous/fab_arch/```
 
