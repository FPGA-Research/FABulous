# FABulous: an Embedded FPGA Framework

<!--toc:start-->

- [FABulous: an Embedded FPGA Framework](#fabulous-an-embedded-fpga-framework)
  - [Introduction](#introduction)
  - [How to cite](#how-to-cite)
  - [Prerequisites](#prerequisites)
    - [Optional: uv for faster dependency management](#optional-uv-for-faster-dependency-management)
  - [Getting started](#getting-started)
    - [Using uv (optional)](#using-uv-optional)
  - [Contribution Guidelines](#contribution-guidelines)

[![License](https://img.shields.io/badge/License-Apache%202.0-blue.svg)](https://opensource.org/licenses/Apache-2.0)
[![Python](https://img.shields.io/badge/Python-3.12-3776AB.svg?style=flat&logo=python&logoColor=white)](https://www.python.org)
[![Code Style](https://img.shields.io/endpoint?url=https://raw.githubusercontent.com/astral-sh/ruff/main/assets/badge/v2.json)](https://github.com/astral-sh/ruff)
[![Doc Style](https://img.shields.io/badge/%20style-numpy-459db9.svg)](https://numpydoc.readthedocs.io/en/latest/format.html)

## Introduction

FABulous is designed to fulfill the objectives of ease of use, maximum portability to different process nodes, good control for customization, and delivering good area, power, and performance characteristics of the generated FPGA fabrics. The framework provides templates for logic, arithmetic, memory, and I/O blocks that can be easily stitched together, whilst enabling users to add their own fully customized blocks and primitives.

The FABulous ecosystem generates the embedded FPGA fabric for chip fabrication, integrates
[YosysHQ](https://github.com/YosysHQ/oss-cad-suite-build)
toolchain release packages, deals with the bitstream generation and provides after-fabrication tests. Additionally, we plan to provide an emulation path for system development.

This guide describes everything you need to set up your system to use the FABulous ecosystem, and the full project documentation can be found [here](https://fabulous.readthedocs.io/en/latest/).

![FABulous Ecosystem Diagram](docs/source/figs/fabulous_ecosystem.png)

## How to cite

The following paper can be used to cite FABulous:

Dirk Koch, Nguyen Dao, Bea Healy, Jing Yu, and Andrew Attwood. 2021. FABulous: An Embedded FPGA Framework. In <i>The 2021 ACM/SIGDA International Symposium on Field-Programmable Gate Arrays</i> (<i>FPGA '21</i>). Association for Computing Machinery, New York, NY, USA, 45–56. DOI: <https://doi.org/10.1145/3431920.3439302>

[Link to Paper](https://dl.acm.org/doi/pdf/10.1145/3431920.3439302)

```latex
@inproceedings{koch2021fabulous,
  title={FABulous: An embedded FPGA framework},
  author={Koch, Dirk and Dao, Nguyen and Healy, Bea and Yu, Jing and Attwood, Andrew},
  booktitle={The 2021 ACM/SIGDA International Symposium on Field-Programmable Gate Arrays},
  pages={45--56},
  year={2021}
}
```

## Prerequisites

The following packages need to be installed for generating fabric HDL models and using the FABulous front end:

- Python 3.12 or later

Install python dependencies

```bash
sudo apt-get install python3-virtualenv
```

> [!NOTE]
>
> If you get the warning `ModuleNotFoundError: No module named virtualenv` or
> errors when installing the requirements, you have to install the dependencies
> for your specific python version. For Python 3.12 use
>
> ```bash
> sudo apt-get install python3.12-virtualenv
> ```

> [!NOTE]
>
> If you are using an older version than Ubuntu 24.04, you may need to install tkinter.
> Otherwise, you might get the warning `ModuleNotFoundError: No module named 'tkinter'`.
>
> ```bash
> sudo apt-get install make python3-tk
> ```

The following packages need to be installed for the CAD toolchain

- [Yosys](https://github.com/YosysHQ/yosys)
- [nextpnr-generic](https://github.com/YosysHQ/nextpnr#nextpnr-generic)

### Optional: uv for faster dependency management

[uv](https://github.com/astral-sh/uv) is a high-performance Python package manager that provides faster dependency resolution and installation. While not required for end users, it offers significant speed improvements and reproducible environments.

**Benefits of using uv:**

- 10-100x faster than pip for dependency resolution
- Automatic virtual environment management
- Deterministic dependency locking
- Cross-platform compatibility

**Installation:**

Linux/macOS:

```bash
curl -LsSf https://astral.sh/uv/install.sh | sh
```

macOS with Homebrew:

```bash
brew install uv
```

Windows:

```powershell
powershell -c "irm https://astral.sh/uv/install.ps1 | iex"
```

Or from PyPI:

```bash
pip install uv
```

To build the docs locally, some further Python dependencies are required - to install these, run
```
pip3 install -r docs/requirements.txt
```
from the top directory of the repository.

## Getting started

We recommend using Python virtual environments for the usage of FABulous.
If you are not sure what this is and why you should use it, please read the [virtualenv documentation](https://virtualenv.pypa.io/en/latest/index.html).

```bash
$ git clone https://github.com/FPGA-Research-Manchester/FABulous
$ cd FABulous
$ virtualenv venv
$ source venv/bin/activate
(venv)$ pip install -r requirements.txt
(venv)$ pip install -e .
```

You can deactivate the virtual environment with the `deactivate` command.
Please note, that you always have to enable the virtual environment to use FABulous:

```bash
cd <path to FABulous>
source venv/bin/activate
```

We have provided a Python Command Line Interface (CLI) as well as a project structure for easy access of the FABulous toolchain.

The `Tile` folder contains all the definitions of the fabric primitive as well as the fabric matrix configuration. `fabric.csv` is what defining the architecture of the fabric. The FABulous project folder also contains a `.FABulous` folder which contains all the metadata during the generation of the fabric.

We can initiate the FABulous shell with `FABulous <project_dir>`. After that you will see a shell interface which allow for interactive fabric generation. To generate a fabric we first need to run `load_fabric [fabric_CSV]` to load in the fabric definition. Then we can call `run_FABulous_fabric` to generate a fabric.

To generate a model and bitstream for a specific design call `run_FABulous_bitstream npnr <dir_to_top>` which will
generate a bitstream for the provided design in the same folder as the design.

To exit the shell simply type `exit` and this will terminate the shell.

A demo of the whole flow:

```bash
(venv)$ FABulous create-project demo # Create a demo project
(venv)$ cd demo 
(venv)$ FABulous start # Run Fabulous interactive shell for demo project

# In the FABulous shell
FABulous> load_fabric
FABulous> run_FABulous_fabric
FABulous> run_FABulous_bitstream npnr ./user_design/sequential_16bit_en.v
FABulous> exit
```

To run a simulation of a test bitstream on the design with Icarus Verilog:

```bash
(venv)$ cd demo/Test
(venv)$ make sim
```

The tool also supports using TCL script to drive the build process. Assuming you have created a demo project using
`(venv)$ FABulous -c demo`, you can call `(venv)$ FABulous demo -s ./demo/FABulous.tcl` to run the demo flow with the TCL interface.

### Using uv (optional)

If you have [uv](https://github.com/astral-sh/uv) installed (see Prerequisites section), you can use it for faster dependency management and automatic virtual environment handling:

```bash
git clone https://github.com/FPGA-Research-Manchester/FABulous
cd FABulous
uv sync                    # Install dependencies and create virtual environment
uv pip install -e .       # Install FABulous in editable mode
```

Running FABulous with uv:

```bash
uv run FABulous -c demo    # Create a demo project
uv run FABulous demo       # Run FABulous interactive shell

# Or activate the environment and run directly:
source .venv/bin/activate
(venv)$ FABulous -c demo
(venv)$ FABulous demo
```

Benefits of using uv:

- No need to manually create/manage virtual environments
- Faster dependency installation
- Automatic dependency resolution and locking
- Consistent environments across different machines

More details on bitstream generation can be found [here](https://fabulous.readthedocs.io/en/latest/FPGA-to-bitstream/Bitstream%20generation.html).

Detailed documentation for the project can be found [here](https://fabulous.readthedocs.io/en/latest/index.html)


<<<<<<< HEAD
## GUI Setup

[FABulator](https://github.com/FPGA-Research-Manchester/FABulator)
supports exploration of fabrics generated
by FABulous, as well as displaying user 
designs.

to import a fabric into FABulator, a geometry file
for the fabric is needed. This can be generated by
running

```
load_fabric
gen_fabric      # only needed once to generate matrix.csv files
gen_geometry
```

in the FABulous shell. This file can then be imported
into FABulator. More information can be found
[here](https://github.com/FPGA-Research-Manchester/FABulator).
=======
## Contribution Guidelines

For comprehensive development information including environment setup, coding standards, and contribution workflows, please see our [Development Guide](https://fabulous.readthedocs.io/en/latest/development.html).

**Quick Reference for Contributors:**

- Use [uv](https://github.com/astral-sh/uv) for development environment setup
- Follow [Ruff](https://docs.astral.sh/ruff/) formatting and linting standards
- Use [conventional commits](https://www.conventionalcommits.org/) for commit messages
- Target the `FABulous2.0-development` branch for pull requests
- Ensure all tests pass and CI checks succeed

**Quick Setup:**

```bash
curl -LsSf https://astral.sh/uv/install.sh | sh  # Install uv
git clone https://github.com/FPGA-Research-Manchester/FABulous
cd FABulous
uv sync --dev
uv pip install -e .
uv run pre-commit install
```

By contributing to this project, you agree that your contributions will be licensed under the project's [License](https://opensource.org/licenses/Apache-2.0).
>>>>>>> 79e8b1ab
<|MERGE_RESOLUTION|>--- conflicted
+++ resolved
@@ -120,9 +120,11 @@
 ```
 
 To build the docs locally, some further Python dependencies are required - to install these, run
+
 ```
 pip3 install -r docs/requirements.txt
 ```
+
 from the top directory of the repository.
 
 ## Getting started
@@ -162,7 +164,7 @@
 
 ```bash
 (venv)$ FABulous create-project demo # Create a demo project
-(venv)$ cd demo 
+(venv)$ cd demo
 (venv)$ FABulous start # Run Fabulous interactive shell for demo project
 
 # In the FABulous shell
@@ -216,13 +218,11 @@
 
 Detailed documentation for the project can be found [here](https://fabulous.readthedocs.io/en/latest/index.html)
 
-
-<<<<<<< HEAD
 ## GUI Setup
 
 [FABulator](https://github.com/FPGA-Research-Manchester/FABulator)
 supports exploration of fabrics generated
-by FABulous, as well as displaying user 
+by FABulous, as well as displaying user
 designs.
 
 to import a fabric into FABulator, a geometry file
@@ -238,7 +238,7 @@
 in the FABulous shell. This file can then be imported
 into FABulator. More information can be found
 [here](https://github.com/FPGA-Research-Manchester/FABulator).
-=======
+
 ## Contribution Guidelines
 
 For comprehensive development information including environment setup, coding standards, and contribution workflows, please see our [Development Guide](https://fabulous.readthedocs.io/en/latest/development.html).
@@ -262,5 +262,4 @@
 uv run pre-commit install
 ```
 
-By contributing to this project, you agree that your contributions will be licensed under the project's [License](https://opensource.org/licenses/Apache-2.0).
->>>>>>> 79e8b1ab
+By contributing to this project, you agree that your contributions will be licensed under the project's [License](https://opensource.org/licenses/Apache-2.0).