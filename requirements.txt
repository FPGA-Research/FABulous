--- conflicted
+++ resolved
@@ -1,8 +1,5 @@
 numpy
 fasm
 docker
-<<<<<<< HEAD
 python-dotenv
-=======
-loguru
->>>>>>> f6a7c129
+loguru